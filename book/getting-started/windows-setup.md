--- conflicted
+++ resolved
@@ -4,19 +4,6 @@
 
 There are a few applications/tools which are required to be installed before you can proceed with the setup of the Wallaroo environment.
 
-<<<<<<< HEAD
-## Install Docker
-
-You'll need Docker for Windows to run the Wallaroo metrics UI. There are [instructions](https://docs.docker.com/docker-for-windows/install/) for getting Docker up and running on Windows on the [Docker website](https://docs.docker.com/docker-for-windows/). Installing Docker will result in it running on your machine. In order to be able to use Docker for Windows, you must be running a 64bit version of Windows 10 Pro and Microsoft Hyper-V with virtualization enabled.
-
-## Install the Metrics UI
-
-```bash
-docker pull wallaroo-labs-docker-wallaroolabs.bintray.io/{{ docker_metrics_ui_url }}
-```
-
-=======
->>>>>>> cb172f7c
 ## Install Bash on Ubuntu on Windows
 
 You'll need Bash on Ubuntu on Windows to build and run Wallaroo applications. There are [instructions](https://msdn.microsoft.com/en-us/commandline/wsl/install_guide) for getting Bash on Ubuntu on Windows setup on the [Windows website](https://msdn.microsoft.com/en-us/commandline/wsl/about). Installing Bash on Ubuntu on Windows will allow you to build and run Wallaroo applications as you would in a Linux environment.
