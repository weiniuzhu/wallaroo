# Setting Up Your MacOS Environment for Wallaroo

These instructions have been tested on OSX El Capitan and MacOS Sierra. If you are on Sierra or High Sierra, we recommend installing via [Docker](/book/getting-started/docker-setup.md) due to a Kernel panic caused by a few of the Wallaroo applications; this is currently under investigation.

There are a few applications/tools which are required to be installed before you can proceed with the setup of the Wallaroo environment.

## Installing Xcode Command Line Tools

If you do not already have Xcode installed, you can run the following in a terminal window:

```bash
xcode-select --install
```

You can then click “Install” to download and install Xcode Command Line Tools.

## Installing a Package Manager, Homebrew

Homebrew is used for easy installation of certain packages needed by Wallaroo.

Instructions for installing Homebrew can be found [on their website](http://brew.sh/).  This book assumes that you use the default installation directory, `/usr/local`.  If you choose an alternate installation directory, please configure your shell's `PATH` environment variable as needed.

**NOTE:** For users of the MacPorts package manager, we strongly recommend *not* using MacPorts.  It is extremely difficult to correctly install the compiler toolchain required by Wallaroo using only MacPorts.

## Installing git

If you do not already have Git installed, install it via Homebrew:

```bash
brew install git
```

## Installing the Pony Compiler

### Installing ponyc

Now you need to install the Pony compiler `ponyc`.

```bash
brew update
brew install ponyc
```

## Installing pony-stable

Next, you need to install `pony-stable`, a Pony dependency management library:

```bash
brew update
brew install pony-stable
```

## Install Compression Development Libraries

Wallaroo's Kafka support requires `libsnappy` and `liblz` to be installed.

```bash
brew install snappy lz4
```

## Install Python Development Libraries

```bash
brew install python
```

## Install Docker

You'll need Docker to run the Wallaroo metrics UI. There are [instructions](https://docs.docker.com/docker-for-mac/) for getting Docker up and running on MacOS on the [Docker website](https://docs.docker.com/docker-for-mac/).  We recommend the 'Standard' version of the 'Docker for Mac' package.

Installing Docker will result in it running on your machine. After you reboot your machine, that will no longer be the case. In the future, you'll need to have Docker running in order to use a variety of commands in this book. We suggest that you [set up Docker to boot automatically](https://docs.docker.com/docker-for-mac/#general).

## Download the Metrics UI

```bash
docker pull wallaroo-labs-docker-wallaroolabs.bintray.io/release/metrics_ui:{{ metrics_ui_version }}
```

## Set up Environment for the Wallaroo Tutorial

If you haven't already done so, create a directory called `~/wallaroo-tutorial` and navigate there by running:

```bash
cd ~/
mkdir ~/wallaroo-tutorial
cd ~/wallaroo-tutorial
```

This will be our base directory in what follows. If you haven't already
cloned the Wallaroo repo, do so now:

```bash
git clone https://github.com/WallarooLabs/wallaroo
cd wallaroo
<<<<<<< HEAD
git checkout 0.3.3
=======
git checkout {{ book.wallaroo_version }}
>>>>>>> 6c10c64c
```

This will create a subdirectory called `wallaroo`.

## Compiling Machida

Machida is the program that runs Wallaroo Python applications. Change to the `machida` directory:

```bash
cd ~/wallaroo-tutorial/wallaroo/machida
make
```

## Compiling Giles Sender, Receiver, and the Cluster Shutdown tool

Giles Sender is used to supply data to Wallaroo applications over TCP, and Giles Receiver is used as a fast TCP Sink that writes the messages it receives to a file, along with a timestmap. The two together are useful when developing and testing applications that use TCP Sources and a TCP Sink.

The Cluster Shutdown tool is used to instruct the cluster to shutdown cleanly, clearing away any resilience and recovery files it may have created.

To compile all three, run

```bash
cd ~/wallaroo-tutorial/wallaroo/
make build-giles-all build-utils-cluster_shutdown-all
```

## Register

Register today and receive a Wallaroo T-shirt and a one-hour phone consultation with Sean, our V.P. of Engineering, to discuss your streaming data questions. Not sure if you have a streaming data problem? Not sure how to go about architecting a streaming data system? Looking to improve an existing system? Not sure how Wallaroo can help? Sean has extensive experience and is happy to help you work through your questions.

Please register here: [https://www.wallaroolabs.com/register](https://www.wallaroolabs.com/register).

Your email address will only be used to facilitate the above.

## Conclusion

Awesome! All set. Time to try running your first application.<|MERGE_RESOLUTION|>--- conflicted
+++ resolved
@@ -92,11 +92,7 @@
 ```bash
 git clone https://github.com/WallarooLabs/wallaroo
 cd wallaroo
-<<<<<<< HEAD
-git checkout 0.3.3
-=======
 git checkout {{ book.wallaroo_version }}
->>>>>>> 6c10c64c
 ```
 
 This will create a subdirectory called `wallaroo`.
