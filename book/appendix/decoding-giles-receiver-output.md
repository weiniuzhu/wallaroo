# Decoding `giles/receiver` Output

Since Giles-Receiver is designed to be a fast sink receiver, it doesn't decode the data it receives from Wallaroo, but instead saves as frame encoded binary data.

<<<<<<< HEAD
As the obvious next step is for a user to want to consume this data, we also provide [Fallor](https://github.com/WallarooLabs/wallaroo/tree/{{ book.wallaroo_version }}/testing/tools/fallor) to decode this data.
=======
At some point, you will want to consume this data. [Fallor](https://github.com/WallarooLabs/wallaroo/tree/{{ book.wallaroo_version }}/testing/tools/fallor) allows you decode the frame encoded data to text.
>>>>>>> 770b39a2

## Fallor Command-Line Options

Fallor takes the following arguments:

```bash
PARAMETERS:
-------------------------------------------------------------------------------
--input/-i [Sets file to read from (default: received.txt)]
--output/-o [Sets file to write to (default: fallor-readable.txt)]
-------------------------------------------------------------------------------
```

## Decoded Structure

Giles receiver stores data as frame-encoded tuples of (_received timestamp_, _binary blob_). As `fallor` decodes the file, it saves each decoded tuple in a new line, with the _received timestamp_, followed by a comma, a space, and the data received by giles-receiver--unchanged.
If the data received by giles-receiver was text, then it will show as text. However, if it the data is anything other than text, then that data will show as a binary blob, which may or may not be readable as text.

The next section describes how to create your own encoder if your application's output data is not text.

## Binary Data

If your application is sending binary encoded data from its sink, then even after decoding the receiver's output file, that data will still remain a binary data.

In order to decode that data, you will need to build your own decoder.

There are two ways to go about this:

1. Use `fallor` to decode the receiver's output file, and then consume the file as text, splitting on the first comma, and treating the remainder of the line as binary data. This method only works if your binary data is guaranteed to not contain any new lines, however.
2. Write a custom decoder to for the `giles-receiver` output file your application generated.

### Writing a Custom Output File Decoder

If you need to write a custom file decoder for the giles-receiver output file, then may want to refer to the [Giles-receiver output encoding](/book/wallaroo-tools/giles-receiver.md#output-file-encoding) section.

### Template Custom Output File Decoder in Python

A Python template for a custom output file decoder is provided below. It requires `click` to be installed (`sudo pip install click`), but if you don't need a CLI, you can forego this requirement.

In this example, [struct.unpack](https://docs.python.org/2/library/struct.html#struct.unpack) is used in conjunction with a user-defined unpacking specification.
In addition, the user may also determine if the `msg_length` included by `giles/receiver` should be used when unpacking the application's binary blob.

For example, if the binary data is a variable length string, then `--format '>{}s' --size-dependent` will tell the decoder to decode is a string.
If, instead, the binary data is a list of 32-bit signed integers, then the user will need to override (in the code) the `fmt_function` provided.
A replacement function could be

```python
def format_function(size):
    # Divide size by 4 to get number of integers in the list
    return '>{}I'.format(size/4)

# run decode_file with the new format_function
decode_file(format_function, f_in, f_out)
```

The complete template is:

```python

# decoder.py

import click
import struct
import sys


def decode_msg(fmt, msg_data):
    return struct.unpack(fmt, msg_data)


LENGTH_WITH_TIMESTAMP_FMT = '>LQ'
LENGTH_WITH_TIMESTAMP_LENGTH = 12
def decode_file(fmt_function, f_in, f_out):
    # get file length
    f_in.seek(0,2)
    total_size = f_in.tell()
    f_in.seek(0,0)

    # start reading
    while total_size > 0:
        msg_len, ts = struct.unpack(LENGTH_WITH_TIMESTAMP_FMT, f_in.read(12))
        total_size -= (12 + msg_len)
        msg = struct.unpack(fmt_function(msg_len), f_in.read(msg_len))[0]
        f_out.write(", ".join((str(ts), msg)))
        f_out.write("\n")


@click.command()
@click.option('--input', '-i', 'input_path', nargs=1, required=True, type=str,
              help='Path of file to open for decoding')
@click.option('--output', '-o', 'output_path', nargs=1, required=True, type=str,
              help='Path of file to open for writing output')
@click.option('--format', '-f', 'fmt', nargs=1, required=True, type=str,
              help='format string to provide struct.unpack')
@click.option('--size-dependent', '-s', 'size_dependent', is_flag=True, default=False,
              help='Recompute format for message size')
def decode_cli(input_path, output_path, fmt, size_dependent):
    with open(output_path, 'wb') as f_out:
        with open(input_path, 'rb') as f_in:
            if size_dependent:
                # If you have multiple size-dependent arguments, replace this
                # function with your own custom one!
                fmt_function = lambda s: fmt.format(s)
            else:
                fmt_function = lambda s: fmt
            decode_file(fmt_function, f_in, f_out)


if __name__ == '__main__':
    decode_cli()
```<|MERGE_RESOLUTION|>--- conflicted
+++ resolved
@@ -2,11 +2,7 @@
 
 Since Giles-Receiver is designed to be a fast sink receiver, it doesn't decode the data it receives from Wallaroo, but instead saves as frame encoded binary data.
 
-<<<<<<< HEAD
-As the obvious next step is for a user to want to consume this data, we also provide [Fallor](https://github.com/WallarooLabs/wallaroo/tree/{{ book.wallaroo_version }}/testing/tools/fallor) to decode this data.
-=======
 At some point, you will want to consume this data. [Fallor](https://github.com/WallarooLabs/wallaroo/tree/{{ book.wallaroo_version }}/testing/tools/fallor) allows you decode the frame encoded data to text.
->>>>>>> 770b39a2
 
 ## Fallor Command-Line Options
 
