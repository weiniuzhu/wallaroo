#! /bin/bash

set -o errexit
set -o nounset

verify_args() {
  ## Verifies that the gitbook release is being run for the provided args for
  ## version and commit
  echo "Creating gitbook for version $for_version with commit $commit"
  while true; do
    read -rp "Is this correct (y/n)?" yn
    case $yn in
    [Yy]*) break;;
    [Nn]*) exit;;
    *) echo "Please answer y or n.";;
    esac
  done
}

verify_branch() {
  # determine remote branch to use
  echo "Verifying that script is being run on a branch with a remote repo..."
  BRANCH=$(git rev-parse --abbrev-ref HEAD)
  if [[ "$BRANCH" == "master" ]]
  then
    remote_branch=master
    ui_version=$(< VERSION)
    docker_version=$(< VERSION)
    docker_url="release\/wallaroo:$docker_version"
    docker_metrics_ui_url="release\/metrics_ui:$ui_version"
<<<<<<< HEAD
=======
    bintray_repo_url="https://wallaroo-labs.bintray.com/wallaroolabs-ftp"
>>>>>>> cb172f7c
  elif [[ "$BRANCH" == "release" ]]
  then
    remote_branch=release
    ui_version=$(< VERSION)
    docker_version=$(< VERSION)
    docker_url="release\/wallaroo:$docker_version"
    docker_metrics_ui_url="release\/metrics_ui:$ui_version"
<<<<<<< HEAD
=======
    bintray_repo_url="https://wallaroo-labs.bintray.com/wallaroolabs-ftp"
>>>>>>> cb172f7c
  elif [[ "$BRANCH" == *"release-"* ]]
  then
    remote_branch=rc
    ui_version=$(< VERSION)-$(git log -n 1 --oneline | cut -d' ' -f1)
    docker_version=$(< VERSION)-$(git log -n 1 --oneline | cut -d' ' -f1)
    docker_url="dev\/wallaroo:$docker_version"
    docker_metrics_ui_url="dev\/metrics_ui:$ui_version"
<<<<<<< HEAD
=======
    bintray_repo_url="https://wallaroo-labs.bintray.com/wallaroolabs-rc"
>>>>>>> cb172f7c
  else
    echo "No remote repo to push book to. Exiting"
    exit 0
  fi
}

verify_commit_on_branch() {
  echo "Verfying commit $commit is on branch: $BRANCH..."
  if ! git branch --contains "$commit" | grep "$BRANCH"
  then
    echo "Commit $commit is not on branch: $BRANCH"
    exit 1
  fi
}

checkout_to_commit() {

  git checkout "$commit"
}

update_versions_in_gitbook() {
  echo "Sliding version number into book content with sed magic..."
  version=$(< VERSION)
  echo "Replacing {{ book.wallaroo_version }}"
<<<<<<< HEAD
  find book -name '*.md' -exec sed -i -- "s/{{ book.wallaroo_version }}/$version/g" {} \;
  find -name 'intro.md' -exec sed -i -- "s/{{ book.wallaroo_version }}/$version/g" {} \;
  echo "Replacing {{ docker_metrics_ui_url }}"
  find book -name '*.md' -exec sed -i -- "s/{{ docker_metrics_ui_url }}/$docker_metrics_ui_url/g" {} \;
=======
  find book -name '*.md' -exec sed -i -- "s@{{ book.wallaroo_version }}@$version@g" {} \;
  find -name 'intro.md' -exec sed -i -- "s@{{ book.wallaroo_version }}@$version@g" {} \;
  echo "Replacing {{ docker_metrics_ui_url }}"
  find book -name '*.md' -exec sed -i -- "s@{{ docker_metrics_ui_url }}@$docker_metrics_ui_url@g" {} \;
>>>>>>> cb172f7c
  echo "Replacing {{ docker_version_url }}"
  find book -name '*.md' -exec sed -i -- "s@{{ docker_version_url }}@$docker_url@g" {} \;
  echo "Replacing {{ book.bintray_repo_url }}"
  find book -name '*.md' -exec sed -i -- "s@{{ book.bintray_repo_url }}@$bintray_repo_url@g" {} \;
  GO_VERSION=$(grep -Po '(?<=GO_VERSION=").*(?=")' .release/bootstrap.sh)
  echo "Replacing {{ book.golang_version }}"
  find book -name '*.md' -exec sed -i -- "s@{{ book.golang_version }}@$GO_VERSION@g" {} \;
  PONYC_VERSION=$(grep -Po '(?<=PONYC_VERSION=").*(?=")' .release/bootstrap.sh)
  echo "Replacing {{ book.ponyc_version }}"
  find book -name '*.md' -exec sed -i -- "s@{{ book.ponyc_version }}@$PONYC_VERSION@g" {} \;
}

install_gitbook_deps() {
  echo "Installing Gitbook deps..."
  gitbook install
}
build_book() {
  echo "Building book..."
  gitbook build
}

upload_book() {
  echo "Uploading book..."
  # gitbook puts generated content in _book
  pushd _book

  # git magic. without all this, our ghp-import command won't work
  git remote add doc-site "git@github.com:wallaroolabs/docs.wallaroolabs.com.git"
  git fetch doc-site
  git reset doc-site/$remote_branch

  mkdir to-upload
  # there's a ton of crap because we build from wallaroo repo root.
  # *everything from the repo* is in this directory. only get the index page,
  # search index, book content and gitbook support css & javascript.
  cp -R index.html search_index.json book gitbook to-upload

  ghp-import -p -r doc-site -b $remote_branch -f to-upload

  popd
}

git_clean() {
  echo "Cleaning repo..."
  git clean -fd
  git remote rm doc-site
  echo "Checking out to $BRANCH"
  git reset --hard "origin/$BRANCH"
  git checkout "$BRANCH"
}

if [ $# -lt 2 ]; then
  echo "version and commit arguments required"
fi

set -eu
for_version=$1
commit=$2

verify_args
verify_branch
verify_commit_on_branch
checkout_to_commit
update_versions_in_gitbook
install_gitbook_deps
build_book
upload_book
git_clean<|MERGE_RESOLUTION|>--- conflicted
+++ resolved
@@ -28,10 +28,7 @@
     docker_version=$(< VERSION)
     docker_url="release\/wallaroo:$docker_version"
     docker_metrics_ui_url="release\/metrics_ui:$ui_version"
-<<<<<<< HEAD
-=======
     bintray_repo_url="https://wallaroo-labs.bintray.com/wallaroolabs-ftp"
->>>>>>> cb172f7c
   elif [[ "$BRANCH" == "release" ]]
   then
     remote_branch=release
@@ -39,10 +36,7 @@
     docker_version=$(< VERSION)
     docker_url="release\/wallaroo:$docker_version"
     docker_metrics_ui_url="release\/metrics_ui:$ui_version"
-<<<<<<< HEAD
-=======
     bintray_repo_url="https://wallaroo-labs.bintray.com/wallaroolabs-ftp"
->>>>>>> cb172f7c
   elif [[ "$BRANCH" == *"release-"* ]]
   then
     remote_branch=rc
@@ -50,10 +44,7 @@
     docker_version=$(< VERSION)-$(git log -n 1 --oneline | cut -d' ' -f1)
     docker_url="dev\/wallaroo:$docker_version"
     docker_metrics_ui_url="dev\/metrics_ui:$ui_version"
-<<<<<<< HEAD
-=======
     bintray_repo_url="https://wallaroo-labs.bintray.com/wallaroolabs-rc"
->>>>>>> cb172f7c
   else
     echo "No remote repo to push book to. Exiting"
     exit 0
@@ -78,17 +69,10 @@
   echo "Sliding version number into book content with sed magic..."
   version=$(< VERSION)
   echo "Replacing {{ book.wallaroo_version }}"
-<<<<<<< HEAD
-  find book -name '*.md' -exec sed -i -- "s/{{ book.wallaroo_version }}/$version/g" {} \;
-  find -name 'intro.md' -exec sed -i -- "s/{{ book.wallaroo_version }}/$version/g" {} \;
-  echo "Replacing {{ docker_metrics_ui_url }}"
-  find book -name '*.md' -exec sed -i -- "s/{{ docker_metrics_ui_url }}/$docker_metrics_ui_url/g" {} \;
-=======
   find book -name '*.md' -exec sed -i -- "s@{{ book.wallaroo_version }}@$version@g" {} \;
   find -name 'intro.md' -exec sed -i -- "s@{{ book.wallaroo_version }}@$version@g" {} \;
   echo "Replacing {{ docker_metrics_ui_url }}"
   find book -name '*.md' -exec sed -i -- "s@{{ docker_metrics_ui_url }}@$docker_metrics_ui_url@g" {} \;
->>>>>>> cb172f7c
   echo "Replacing {{ docker_version_url }}"
   find book -name '*.md' -exec sed -i -- "s@{{ docker_version_url }}@$docker_url@g" {} \;
   echo "Replacing {{ book.bintray_repo_url }}"
