--- conflicted
+++ resolved
@@ -51,9 +51,6 @@
     return formatter
 
 
-<<<<<<< HEAD
-def get_logger(name, level=logging.DEBUG, stream_out=False, file_out=False):
-=======
 LOG_LEVELS = {'debug': logging.DEBUG,
               'info': logging.INFO,
               'warn': logging.WARN,
@@ -63,7 +60,6 @@
 
 
 def get_logger(name, level='info', stream_out=False,file_out=False):
->>>>>>> 54a4600c
     # Create the logger object and set it's level
     level = LOG_LEVELS.get(level.lower(), logging.INFO)
     logger = logging.getLogger(name)
