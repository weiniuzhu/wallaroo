--- conflicted
+++ resolved
@@ -2,7 +2,6 @@
 
 All notable changes to Wallaroo will be documented in this file.
 
-<<<<<<< HEAD
 ## [unreleased] - unreleased
 
 ### Fixed
@@ -11,13 +10,11 @@
 
 ### Changed
 
-=======
 ## [0.3.1] - 2017-12-22
 
 ### Fixed
 
 - Updates to documentation
->>>>>>> 6e8fe7d3
 
 ## [0.3.0] - 2017-12-18
 
