--- conflicted
+++ resolved
@@ -9,11 +9,7 @@
 import struct
 
 from cluster import runner_data_format
-<<<<<<< HEAD
-from external import run_shell_cmd
-=======
 from external import ex_validate
->>>>>>> 536e38f8
 from end_points import (files_generator,
                         iter_generator,
                         sequence_generator)
@@ -529,28 +525,27 @@
         parser.exit(1)
 
     if validation_cmd:
-        res = run_shell_cmd(validation_cmd)
-        if res.success:
-            if res.output:
+        (success, out, ret_code, cmd) = ex_validate(validation_cmd)
+        if success:
+            if out:
                 logging.info("Validation command '%s' completed successfully "
-                             "with the output:\n--\n%s", ' '.join(res.command),
-                                                                  res.output)
+                             "with the output:\n--\n%s", ' '.join(cmd), out)
             else:
                 logging.info("Validation command '%s' completed successfully",
-                             ' '.join(res.command))
+                             ' '.join(cmd))
         else:
             outputs = runner_data_format(outputs)
             logging.error("Application outputs:\n{}".format(outputs))
             logging.error("Validation command '%s' failed with the output:\n"
                           "--\n%s\nThe application output is shown above.\n",
-                          ' '.join(res.command), res.output)
+                          ' '.join(cmd), out)
 
         if logging.root.level > logging.ERROR:
             # If failed, and logging level means we didn't log error, include it
             # in exit message
-            parser.exit(res.return_code, res.output)
-        else:
-            parser.exit(res.return_code)
+            parser.exit(ret_code, out)
+        else:
+            parser.exit(ret_code)
 
     # Reached the end and nothing broke. Success!
     logging.info("Integration test completed successfully for command %r" %
