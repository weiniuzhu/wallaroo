version: 2
jobs:
  build:
    docker:
<<<<<<< HEAD
      - image: wallaroolabs/wallaroo-ci:2018.07.30.1
=======
      - image: wallaroolabs/wallaroo-ci:2018.08.13.1
>>>>>>> cb172f7c
    steps:
      - checkout
      - run: .circleci/clone_tracker.sh
      - run: make build debug=true
  verify-changelog:
    docker:
      - image: ponylang/changelog-tool:release
    steps:
      - checkout
      - run: .circleci/clone_tracker.sh
      - run: changelog-tool verify CHANGELOG.md
  integration-tests:
    docker:
<<<<<<< HEAD
      - image: wallaroolabs/wallaroo-ci:2018.07.30.1
=======
      - image: wallaroolabs/wallaroo-ci:2018.08.13.1
>>>>>>> cb172f7c
    steps:
      - checkout
      - run: .circleci/clone_tracker.sh
      - run: make integration-tests debug=true
  integration-tests-with-resilience:
    docker:
<<<<<<< HEAD
      - image: wallaroolabs/wallaroo-ci:2018.07.30.1
=======
      - image: wallaroolabs/wallaroo-ci:2018.08.13.1
>>>>>>> cb172f7c
    steps:
      - checkout
      - run: .circleci/clone_tracker.sh
      - run: make integration-tests-testing-correctness-tests-all resilience=on debug=true
  unit-tests:
    docker:
<<<<<<< HEAD
      - image: wallaroolabs/wallaroo-ci:2018.07.30.1
=======
      - image: wallaroolabs/wallaroo-ci:2018.08.13.1
>>>>>>> cb172f7c
    steps:
      - checkout
      - run: .circleci/clone_tracker.sh
      - run: make unit-tests debug=true
workflows:
  version: 2
  test:
    jobs:
      - build
      - verify-changelog
      - integration-tests
      - integration-tests-with-resilience
      - unit-tests<|MERGE_RESOLUTION|>--- conflicted
+++ resolved
@@ -2,11 +2,7 @@
 jobs:
   build:
     docker:
-<<<<<<< HEAD
-      - image: wallaroolabs/wallaroo-ci:2018.07.30.1
-=======
       - image: wallaroolabs/wallaroo-ci:2018.08.13.1
->>>>>>> cb172f7c
     steps:
       - checkout
       - run: .circleci/clone_tracker.sh
@@ -20,33 +16,21 @@
       - run: changelog-tool verify CHANGELOG.md
   integration-tests:
     docker:
-<<<<<<< HEAD
-      - image: wallaroolabs/wallaroo-ci:2018.07.30.1
-=======
       - image: wallaroolabs/wallaroo-ci:2018.08.13.1
->>>>>>> cb172f7c
     steps:
       - checkout
       - run: .circleci/clone_tracker.sh
       - run: make integration-tests debug=true
   integration-tests-with-resilience:
     docker:
-<<<<<<< HEAD
-      - image: wallaroolabs/wallaroo-ci:2018.07.30.1
-=======
       - image: wallaroolabs/wallaroo-ci:2018.08.13.1
->>>>>>> cb172f7c
     steps:
       - checkout
       - run: .circleci/clone_tracker.sh
       - run: make integration-tests-testing-correctness-tests-all resilience=on debug=true
   unit-tests:
     docker:
-<<<<<<< HEAD
-      - image: wallaroolabs/wallaroo-ci:2018.07.30.1
-=======
       - image: wallaroolabs/wallaroo-ci:2018.08.13.1
->>>>>>> cb172f7c
     steps:
       - checkout
       - run: .circleci/clone_tracker.sh
