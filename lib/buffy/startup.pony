use "net"
use "options"
use "collections"

actor Startup
  new create(env: Env, topology: Topology val, step_lookup: StepLookup val,
    source_count: USize) =>
    var is_worker = true
    var worker_count: USize = 0
    var node_name: String = "0"
    var phone_home_addr = Array[String]
    var options = Options(env)
    var leader_addr = Array[String]
    var source_addrs = Array[String]
    var sink_addrs = Array[String]

    options
      .add("leader", "l", None)
      .add("worker_count", "w", I64Argument)
      .add("phone_home", "p", StringArgument)
      .add("name", "n", StringArgument)
      // Comma-delimited source and sink addresses.
      // e.g. --source 127.0.0.1:6000,127.0.0.1:7000
      .add("leader-address", "", StringArgument)
      .add("source", "", StringArgument)
      .add("sink", "", StringArgument)

    for option in options do
      match option
      | ("leader", None) => is_worker = false
      | ("leader-address", let arg: String) => leader_addr = arg.split(":")
      | ("worker_count", let arg: I64) => worker_count = arg.usize()
      | ("phone_home", let arg: String) => phone_home_addr = arg.split(":")
      | ("name", let arg: String) => node_name = arg
      | ("source", let arg: String) => source_addrs.append(arg.split(","))
      | ("sink", let arg: String) => sink_addrs.append(arg.split(","))
      end
    end

    var args = options.remaining()

    try
      let auth = env.root as AmbientAuth
      let coordinator: Coordinator = Coordinator(node_name)
      let phone_home_host = phone_home_addr(0)
      let phone_home_service = phone_home_addr(1)

      let phone_home_conn: TCPConnection = TCPConnection(auth,
        HomeConnectNotify(env, node_name), phone_home_host, phone_home_service)

      coordinator.add_phone_home_connection(phone_home_conn)

      let leader_host = leader_addr(0)
      let leader_service = leader_addr(1)

      let sinks: Map[I32, (String, String)] iso =
        recover Map[I32, (String, String)] end

      for i in Range(0, sink_addrs.size()) do
        let sink_addr: Array[String] = sink_addrs(i).split(":")
        let sink_host = sink_addr(0)
        let sink_service = sink_addr(1)
        env.out.print("Sink " + i.string())
        env.out.print(sink_host + ":" + sink_service)
        sinks(i.i32()) = (sink_host, sink_service)
      end

<<<<<<< HEAD
      let auth = env.root as AmbientAuth
      let step_manager = StepManager(env, step_lookup, consume sinks)
=======
      let step_manager = StepManager(env, step_builder, consume sinks)
>>>>>>> f0536dba
      if is_worker then
        coordinator.add_listener(TCPListener(auth,
          WorkerNotifier(env, auth, node_name, leader_host, leader_service,
            phone_home_conn, step_manager, coordinator)))
      else
        if source_addrs.size() != source_count then
          env.out.print("There are " + source_count.string() + " sources but "
            + source_addrs.size().string() + " source addresses specified.")
          return
        end
        // Set up source listeners
        for i in Range(0, source_count) do
          let source_addr: Array[String] = source_addrs(i).split(":")
          let source_host = source_addr(0)
          let source_service = source_addr(1)
          let source_notifier: TCPListenNotify iso = SourceNotifier(env, auth,
            source_host, source_service, i.i32(), step_manager, coordinator)
          coordinator.add_listener(TCPListener(auth, consume source_notifier,
            source_host, source_service))
        end
        // Set up leader listener
        let notifier: TCPListenNotify iso = LeaderNotifier(env, auth, node_name,
          leader_host, leader_service, worker_count, phone_home_conn, topology,
          step_manager, coordinator)
        coordinator.add_listener(TCPListener(auth, consume notifier, leader_host,
          leader_service))
      end

      if is_worker then
        env.out.print("**Buffy Worker " + node_name + "**")
      else
        env.out.print("**Buffy Leader " + node_name + " at " + leader_host + ":"
          + leader_service + "**")
        env.out.print("** -- Looking for " + worker_count.string()
          + " workers --**")
      end
    else
      TestMain(env)
      env.out.print("Parameters: leader_address [-l -w <worker_count>"
        + "-p <phone_home_address> --id <node_name>]")
    end
<|MERGE_RESOLUTION|>--- conflicted
+++ resolved
@@ -65,12 +65,7 @@
         sinks(i.i32()) = (sink_host, sink_service)
       end
 
-<<<<<<< HEAD
-      let auth = env.root as AmbientAuth
       let step_manager = StepManager(env, step_lookup, consume sinks)
-=======
-      let step_manager = StepManager(env, step_builder, consume sinks)
->>>>>>> f0536dba
       if is_worker then
         coordinator.add_listener(TCPListener(auth,
           WorkerNotifier(env, auth, node_name, leader_host, leader_service,
