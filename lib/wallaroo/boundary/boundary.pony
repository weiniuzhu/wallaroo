--- conflicted
+++ resolved
@@ -47,7 +47,7 @@
   var _waiting_producers: Array[Producer] = _waiting_producers.create()
 
   // TCP
-  var _notify: _OutgoingBoundaryNotify
+  var _notify: _OutgoingBoundaryNotify = BoundaryNotify
   var _read_buf: Array[U8] iso
   var _next_size: USize
   let _max_size: USize
@@ -103,8 +103,6 @@
     _read_buf = recover Array[U8].undefined(init_size) end
     _next_size = init_size
     _max_size = max_size
-<<<<<<< HEAD
-    _notify = EmptyBoundaryNotify
 
   //
   // Application startup lifecycle event
@@ -119,13 +117,6 @@
     _connect_count = @pony_os_connect_tcp[U32](this,
       _host.cstring(), _service.cstring(),
       _from.cstring())
-
-=======
-    _notify = BoundaryNotify
-    _connect_count = @pony_os_connect_tcp[U32](this,
-      _host.cstring(), _service.cstring(),
-      _from.cstring())
->>>>>>> c07fdfea
     _notify_connecting()
 
     @printf[I32](("Connected OutgoingBoundary to " + _host + ":" + _service + "\n").cstring())
@@ -897,7 +888,7 @@
     """
     None
 
-class BoundaryNotify is _OutgoingBoundaryNotify 
+class BoundaryNotify is _OutgoingBoundaryNotify
   fun ref connecting(conn: OutgoingBoundary ref, count: U32) =>
     """
     Called if name resolution succeeded for a TCPConnection and we are now
@@ -906,15 +897,12 @@
     count changes, until a connection is made or connect_failed() is called.
     """
     @printf[I32]("BoundaryNotify: connecting\n\n".cstring())
-    None
-
 
   fun ref connected(conn: OutgoingBoundary ref) =>
-  """
-  Called when we have successfully connected to the server.
-  """
+    """
+    Called when we have successfully connected to the server.
+    """
     @printf[I32]("BoundaryNotify: connected\n\n".cstring())
-    None
 
   fun ref closed(conn: OutgoingBoundary ref) =>
     @printf[I32]("BoundaryNotify: closed\n\n".cstring())
@@ -924,7 +912,4 @@
     Called when we have failed to connect to all possible addresses for the
     server. At this point, the connection will never be established.
     """
-    @printf[I32]("BoundaryNotify: connect_failed\n\n".cstring())
-
-
-    +    @printf[I32]("BoundaryNotify: connect_failed\n\n".cstring())