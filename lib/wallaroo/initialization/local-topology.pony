--- conflicted
+++ resolved
@@ -63,20 +63,12 @@
     data_routes: Map[U128, CreditFlowConsumerStep tag],
     default_router: (Router val | None)) ?
   =>
-<<<<<<< HEAD
     let subpartition = 
       try
         _state_builders(state_name)
       else
         @printf[I32](("Tried to update state map with nonexistent state name " + state_name + "\n").cstring())
         error
-=======
-    for (state_name, subpartition) in _state_builders.pairs() do
-      if not state_map.contains(state_name) then
-        @printf[I32](("----Creating state steps for " + state_name + "----\n").cstring())
-        state_map(state_name) = subpartition.build(_app_name, metrics_conn,
-          alfred)
->>>>>>> 17b4600e
       end
 
     if not state_map.contains(state_name) then
@@ -221,24 +213,7 @@
         @printf[I32]((graph.string() + "\n").cstring())
 
         // Make sure we only create shared state once and reuse it
-<<<<<<< HEAD
         let state_map: Map[String, Router val] = state_map.create()
-=======
-        let state_map: Map[String, StateAddresses val] = state_map.create()
-
-        // Keep track of all CreditFLowConsumerSteps by id so we can create a
-        // DataRouter for the data channel boundary
-        let data_routes: Map[U128, CreditFlowConsumerStep tag] trn =
-          recover Map[U128, CreditFlowConsumerStep tag] end
-
-        @printf[I32](("\nInitializing " + t.name() + " application locally:\n\n").cstring())
-
-        // Create shared state for this topology
-        t.update_state_map(state_map, _metrics_conn, _alfred)
-
-        // // We'll need to register our proxies later over Connections
-        // let proxies: Map[String, Array[Step tag]] = proxies.create()
->>>>>>> 17b4600e
 
         // Keep track of everything we need to call initialize() on when
         // we're done
@@ -280,20 +255,11 @@
         var default_target: (Step | None) = None
         var default_target_id: U128 = t.default_target_id
         var default_target_state_step_id: U128 = 0
-<<<<<<< HEAD
-=======
-        var default_target_node: (DagNode[StepInitializer val] val | None) =
-          None
->>>>>>> 17b4600e
         var default_target_state_step: (Step | None) = None
         match t.default_target
         | let targets: Array[StepBuilder val] val =>
           @printf[I32]("A default target exists!\n".cstring())
-<<<<<<< HEAD
           let pre_state_initializer = 
-=======
-          let pre_state_builder =
->>>>>>> 17b4600e
             try
               targets(0)
             else
@@ -351,22 +317,11 @@
         // since we're pushing onto a stack)
         let non_partitions = Array[DagNode[StepInitializer val] val]
         for node in graph.nodes() do
-<<<<<<< HEAD
           if node.is_sink() and node.value.is_prestate() then 
             @printf[I32](("Adding " + node.value.name() + " node to frontier\n").cstring())
             frontier.push(node)
           else  
             non_partitions.push(node)
-=======
-          if node.is_sink() then
-            match node.value
-            | let p: PartitionedPreStateStepBuilder val =>
-              @printf[I32](("Adding " + node.value.name() + " node to frontier\n").cstring())
-              frontier.push(node)
-            else
-              non_partitions.push(node)
-            end
->>>>>>> 17b4600e
           end
         end
 
@@ -378,27 +333,15 @@
         /////////
         // 2. Loop: Check next frontier item for if all outgoing steps have
         //          been created
-<<<<<<< HEAD
         //       if no, send to bottom of frontier stack.
         //       if yes, add ins to frontier stack, then build the step 
         //       (connecting it to its out step, which has already been built)
-=======
-        //       if no, send to back of frontier queue.
-        //       if yes, add ins to frontier queue, then build the step
-        //       (connecting it to its out step, which has already been built)
-
->>>>>>> 17b4600e
         // If there are no cycles (I), this will terminate
         while frontier.size() > 0 do
           let next_node = frontier.pop()
 
-<<<<<<< HEAD
           if built_routers.contains(next_node.id) then
             // We've already handled this node (probably because it's 
-=======
-          if built.contains(next_node.id) then
-            // We've already handled this node (probably because it's
->>>>>>> 17b4600e
             // pre-state)
             // TODO: I don't think this should ever happen.
             @printf[I32](("We've already handled " + next_node.value.name() + " with id " + next_node.id.string() + " so we're not handling it again\n").cstring())
@@ -427,14 +370,10 @@
 
             // ...match kind of initializer and go from there...
             match next_initializer
-<<<<<<< HEAD
             | let builder: StepBuilder val => 
             ///////////////
             // STEP BUILDER
             ///////////////       
-=======
-            | let builder: StepBuilder val =>
->>>>>>> 17b4600e
               let next_id = builder.id()
               @printf[I32](("Handling id " + next_id.string() + "\n").cstring())
 
@@ -442,7 +381,6 @@
               ///////////////////
               // PRESTATE BUILDER
                 @printf[I32](("----Spinning up " + builder.name() + "----\n").cstring())
-<<<<<<< HEAD
  
                 // TODO: Change this when we implement post-POC default 
                 // strategy
@@ -483,19 +421,10 @@
                 end
 
                 let partition_router = 
-=======
-                // Currently there are no splits (II), so we know that a node // has only one output in the graph. We also know this is not
-                // a sink or proxy, so there is exactly one output.
-                let out_id: U128 = _get_output_node_id(next_node,
-                  default_target_id, default_target_state_step_id)
-
-                let out_router =
->>>>>>> 17b4600e
                   try
                     builder.clone_router_and_set_input_type(
                       state_map(builder.state_name()), default_router)
                   else
-<<<<<<< HEAD
                     // Not a partition, so we need a direct target router
                     @printf[I32](("No partition router found for " + builder.state_name() + "\n").cstring())
                     error
@@ -503,16 +432,6 @@
 
                 let state_comp_target_router = 
                   match builder.pre_state_target_id() 
-=======
-                    @printf[I32]("Invariant was violated: node was not built before one of its inputs.\n".cstring())
-                    error
-                  end
-
-                // If this is a default target, it might have a state comp
-                // target.
-                let state_comp_target_router =
-                  match builder.pre_state_target_id()
->>>>>>> 17b4600e
                   | let id: U128 =>
                     try
                       built_routers(id)
@@ -554,12 +473,7 @@
 
                 // Check if this is a default target.  If so, route it
                 // to the appropriate default state step.
-<<<<<<< HEAD
                 let next_step = builder(out_router, _metrics_conn, _alfred)
-=======
-                let next_step = builder(out_router, _metrics_conn, _alfred,
-                  state_comp_target_router)
->>>>>>> 17b4600e
 
                 data_routes(next_id) = next_step
                 initializables.push(next_step)
@@ -574,13 +488,9 @@
                   default_target = next_step
                 end
               else
-<<<<<<< HEAD
               ////////////////////////////////
               // NON-PARTITIONED STATE BUILDER
                 // Our step is stateful and non-partitioned, so we need to 
-=======
-                // Our step is stateful and non-partitioned, so we need to
->>>>>>> 17b4600e
                 // build both a state step and a prestate step
 
                 // First, we must check that all state computation targets
@@ -661,70 +571,13 @@
                   end
                 end
               end
-<<<<<<< HEAD
-=======
-            | let p_builder: PartitionedPreStateStepBuilder val =>
-              let next_id = p_builder.id()
-              let state_addresses = state_map(p_builder.state_name())
-
-              @printf[I32](("----Spinning up partition for " + p_builder.name() + "----\n").cstring())
-
-              let state_comp_target =
-                match p_builder.pre_state_target_id()
-                | let id: U128 =>
-                  try
-                    built(id)
-                  else
-                    @printf[I32]("Prestate comp target not built! Did you try to string two state steps in a row (that can't be done)?\n".cstring())
-                    error
-                  end
-                else
-                  EmptyRouter
-                end
-
-              state_addresses.register_routes(state_comp_target,
-                 p_builder.forward_route_builder())
-
-              // Check for default router
-              let default_router =
-                try
-                  if default_target_id != 0 then
-                    built(default_target_id)
-                  else
-                    None
-                  end
-                else
-                  None
-                end
-
-              let partition_router: PartitionRouter val =
-                p_builder.build_partition(_worker_name, state_addresses,
-                  _metrics_conn, _auth, _connections, _alfred,
-                  _outgoing_boundaries, state_comp_target, default_router)
-
-              // Create a data route to each pre-state step in the
-              // partition located on this worker
-              for (id, s) in partition_router.local_map().pairs() do
-                data_routes(id) = s
-                initializables.push(s)
-              end
-              // Add the partition router to our built list for nodes
-              // that connect to this node via an in edge and to prove
-              // we've handled it
-              built(next_id) = partition_router
->>>>>>> 17b4600e
             | let egress_builder: EgressBuilder val =>
             ////////////////////////////////////
             // EGRESS BUILDER (Sink or Boundary)
             ////////////////////////////////////
               let next_id = egress_builder.id()
-<<<<<<< HEAD
               if not built_routers.contains(next_id) then
-                let sink_reporter = MetricsReporter(t.name(), 
-=======
-              if not built.contains(next_id) then
                 let sink_reporter = MetricsReporter(t.name(),
->>>>>>> 17b4600e
                   _metrics_conn)
 
                 // Create a sink or OutgoingBoundary proxy. If the latter,
@@ -766,7 +619,6 @@
               let next_id = source_data.id()
               let pipeline_name = source_data.pipeline_name()
 
-<<<<<<< HEAD
               // TODO: Change this when we implement post-POC default 
               // strategy
               let dsn = source_data.default_state_name()
@@ -848,25 +700,11 @@
                     @printf[I32]("State doesn't exist for state computation.\n".cstring())
                     error 
                   end
-=======
-              // Currently there are no splits (II), so we know that a node has
-              // only one output in the graph. We also know this is not
-              // a sink or proxy, so there is exactly one output.
-              let out_id: U128 = _get_output_node_id(next_node,
-                default_target_id, default_target_state_step_id)
-              let out_router =
-                try
-                  built(out_id)
-                else
-                  @printf[I32]("Invariant was violated: node was not built before one of its inputs.\n".cstring())
-                  error
->>>>>>> 17b4600e
                 end
 
               let source_reporter = MetricsReporter(t.name(),
                 _metrics_conn)
 
-<<<<<<< HEAD
               // Get all the sinks so far, which should include any sinks
               // prestate on this source might target
               let sinks_for_source_trn: Array[TCPSink] trn = 
@@ -877,15 +715,9 @@
               let sinks_for_source: Array[TCPSink] val =  
                 consume sinks_for_source_trn
 
-=======
-              // TODO: How do we add an Initializable to our list for
-              // the Source?
->>>>>>> 17b4600e
-
               let listen_auth = TCPListenAuth(_auth)
               try
                 @printf[I32](("----Creating source for " + pipeline_name + " pipeline with " + source_data.name() + "----\n").cstring())
-<<<<<<< HEAD
                 tcpsl_builders.push(
                   TCPSourceListenerBuilder(
                     source_data.builder()(source_data.runner_builder(), 
@@ -899,17 +731,6 @@
                     source_data.address()(0), 
                     source_data.address()(1))
                 )
-=======
-                TCPSourceListener(
-                  source_data.builder()(source_data.runner_builder(),
-                    out_router, _metrics_conn),
-                  out_router,
-                  source_data.route_builder(),
-                  _outgoing_boundaries,
-                  _alfred, default_target, EmptyRouter,
-                  source_data.address()(0),
-                  source_data.address()(1))
->>>>>>> 17b4600e
               else
                 @printf[I32]("Ill-formed source address\n".cstring())
               end
