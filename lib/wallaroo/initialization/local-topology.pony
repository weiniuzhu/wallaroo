use "net"
use "collections"
use "promises"
use "serialise"
use "files"
use "buffered"
use "sendence/dag"
use "sendence/guid"
use "sendence/queue"
use "sendence/messages"
use "sendence/stack"
use "wallaroo/backpressure"
use "wallaroo/boundary"
use "wallaroo/messages"
use "wallaroo/metrics"
use "wallaroo/network"
use "wallaroo/resilience"
use "wallaroo/topology"
use "wallaroo/tcp-sink"
use "wallaroo/tcp-source"

class LocalTopology
  let _app_name: String
  let _graph: Dag[StepInitializer val] val
  // _state_builders maps from state_name to StateSubpartition
  let _state_builders: Map[String, StateSubpartition val] val
  let _proxy_ids: Map[String, U128] val
  // TODO: Replace this default strategy with a better one after POC
  let default_target: (Array[StepBuilder val] val | ProxyAddress val | None)
  let default_target_name: String
  let default_target_id: U128

  new val create(name': String, graph': Dag[StepInitializer val] val,
    state_builders': Map[String, StateSubpartition val] val,
    proxy_ids': Map[String, U128] val,
    default_target': (Array[StepBuilder val] val | ProxyAddress val | None) =
      None,
    default_target_name': String = "", default_target_id': U128 = 0)
  =>
    _app_name = name'
    _graph = graph'
    _state_builders = state_builders'
    _proxy_ids = proxy_ids'
    // TODO: Replace this default strategy with a better one after POC
    default_target = default_target'
    default_target_name = default_target_name'
    default_target_id = default_target_id'

  fun update_state_map(state_map: Map[String, StateAddresses val],
    metrics_conn: TCPConnection, alfred: Alfred)
  =>
    for (state_name, subpartition) in _state_builders.pairs() do
      if not state_map.contains(state_name) then
        @printf[I32](("----Creating state steps for " + state_name + "----\n").cstring())
        state_map(state_name) = subpartition.build(_app_name, metrics_conn,
          alfred)
      end
    end

  fun graph(): Dag[StepInitializer val] val => _graph

  fun name(): String => _app_name

  fun is_empty(): Bool =>
    _graph.is_empty()

  fun proxy_ids(): Map[String, U128] val => _proxy_ids

actor LocalTopologyInitializer
  let _worker_name: String
  let _worker_count: USize
  let _env: Env
  let _auth: AmbientAuth
  let _connections: Connections
  let _metrics_conn: TCPConnection
  let _alfred : Alfred tag
  var _is_initializer: Bool
  var _outgoing_boundaries: Map[String, OutgoingBoundary] val =
    recover Map[String, OutgoingBoundary] end
  var _topology: (LocalTopology val | None) = None
  let _data_receivers: Map[String, DataReceiver] = _data_receivers.create()
  let _local_topology_file: String

  new create(worker_name: String, worker_count: USize, env: Env,
    auth: AmbientAuth, connections: Connections, metrics_conn: TCPConnection,
    is_initializer: Bool, alfred: Alfred tag, local_topology_file: String)
  =>
    _worker_name = worker_name
    _worker_count = worker_count
    _env = env
    _auth = auth
    _connections = connections
    _metrics_conn = metrics_conn
    _is_initializer = is_initializer
    _alfred = alfred
    _local_topology_file = local_topology_file

  be update_topology(t: LocalTopology val) =>
    _topology = t

  be update_boundaries(bs: Map[String, OutgoingBoundary] val) =>
    _outgoing_boundaries = bs

  be create_data_receivers(ws: Array[String] val,
    worker_initializer: (WorkerInitializer | None) = None) =>
    let drs: Map[String, DataReceiver] trn =
      recover Map[String, DataReceiver] end

    for w in ws.values() do
      if w != _worker_name then
        let data_receiver = DataReceiver(_auth, _worker_name, w, _connections,
          _alfred)
        drs(w) = data_receiver
        _data_receivers(w) = data_receiver
      end
    end

    let data_receivers: Map[String, DataReceiver] val = consume drs

    if not _is_initializer then
      let data_notifier: TCPListenNotify iso =
        DataChannelListenNotifier(_worker_name, _env, _auth, _connections,
          _is_initializer, data_receivers)
      _connections.register_listener(
        TCPListener(_auth, consume data_notifier))
    else
      match worker_initializer
      | let wi: WorkerInitializer =>
        _connections.create_initializer_data_channel(data_receivers, wi)
      end
    end

  be initialize(worker_initializer: (WorkerInitializer | None) = None) =>
    @printf[I32]("---------------------------------------------------------\n".cstring())
    @printf[I32]("|^|^|^Initializing Local Topology^|^|^|\n\n".cstring())
    try
      if (_worker_count > 1) and (_outgoing_boundaries.size() == 0) then
        @printf[I32]("Outgoing boundaries not set up!\n".cstring())
        error
      end

      ifdef "resilience" then
        try
          let local_topology_file = FilePath(_auth, _local_topology_file)
          if local_topology_file.exists() then
            //we are recovering an existing worker topology
            let data = recover val
              let file = File(local_topology_file)
              file.read(file.size())
            end
            match Serialised.input(InputSerialisedAuth(_auth), data)(
              DeserialiseAuth(_auth))
            | let t: LocalTopology val =>
              _topology = t
            else
              @printf[I32]("error restoring previous topology!".cstring())
            end
          end
        else
          @printf[I32]("error restoring previous topology!".cstring())
        end
      end

      match _topology
      | let t: LocalTopology val =>
        ifdef "resilience" then
          try
            let local_topology_file = FilePath(_auth, _local_topology_file)
            let file = File(local_topology_file)
            let wb = Writer
            let serialised_topology: Array[U8] val =
              Serialised(SerialiseAuth(_auth), _topology).output(
                OutputSerialisedAuth(_auth))
            wb.write(serialised_topology)
            file.writev(recover val wb.done() end)
          else
            @printf[I32]("error saving topology!".cstring())
          end
        end

        if t.is_empty() then
          @printf[I32]("----This worker has no steps----\n".cstring())
        end

        let graph = t.graph()

        @printf[I32]("Creating graph:\n".cstring())
        @printf[I32]((graph.string() + "\n").cstring())

        // Make sure we only create shared state once and reuse it
        let state_map: Map[String, StateAddresses val] = state_map.create()

        // Keep track of all CreditFLowConsumerSteps by id so we can create a
        // DataRouter for the data channel boundary
        let data_routes: Map[U128, CreditFlowConsumerStep tag] trn =
          recover Map[U128, CreditFlowConsumerStep tag] end

        @printf[I32](("\nInitializing " + t.name() + " application locally:\n\n").cstring())

        // Create shared state for this topology
        t.update_state_map(state_map, _metrics_conn, _alfred)

        // // We'll need to register our proxies later over Connections
        // let proxies: Map[String, Array[Step tag]] = proxies.create()

        // Keep track of everything we need to call initialize() on when
        // we're done
        let initializables: Array[Initializable tag] = initializables.create()

        let tcp_sinks_trn: Array[TCPSink] trn = recover Array[TCPSink] end

        // Update the step ids for all OutgoingBoundaries
        _connections.update_boundary_ids(t.proxy_ids())

        // Keep track of the steps we've built
        let built = Map[U128, Router val]


        // TODO: Replace this when we move past the temporary POC based default
        // target strategy
        var default_target: (Step | None) = None
        var default_target_id: U128 = t.default_target_id
        var default_target_state_step_id: U128 = 0
        var default_target_node: (DagNode[StepInitializer val] val | None) =
          None
        var default_target_state_step: (Step | None) = None
        match t.default_target
        | let targets: Array[StepBuilder val] val =>
          @printf[I32]("A default target exists!\n".cstring())
          let pre_state_builder =
            try
              targets(0)
            else
              @printf[I32]("No StepInitializer for prestate default target\n".cstring())
              error
            end

          default_target_node = recover DagNode[StepInitializer val](
            pre_state_builder, pre_state_builder.id()) end

          let state_builder =
            try
              targets(1)
            else
              @printf[I32]("No StepInitializer for state default target\n".cstring())
              error
            end
          default_target_state_step_id = state_builder.id()

          let state_step = state_builder(EmptyRouter, _metrics_conn,
            _alfred)
          state_step.update_route_builder(state_builder.forward_route_builder())

          initializables.push(state_step)

          default_target_state_step = state_step
          built(default_target_state_step_id) = DirectRouter(state_step)
        | let proxy_target: ProxyAddress val =>
          let proxy_router = ProxyRouter(_worker_name,
            _outgoing_boundaries(proxy_target.worker), proxy_target,
            _auth)
          built(default_target_id) = proxy_router
        end


        /////////
        // Initialize based on DAG
        //
        // Assumptions:
        //   I. Acylic graph
        //   II. No splits (only joins), ignoring partitions
        //   III. No direct chains of different partitions
        /////////

        // TODO: Change this to a Stack for depth-first search so we have
        // more control over the order things are initialized in (i.e. from
        // one sink back before another sink begins)
        let frontier = Stack[DagNode[StepInitializer val] val]


        /////////
        // 1. Find graph sinks and add to frontier queue.
        //    We'll work our way backwards.
        @printf[I32]("Adding sink nodes to frontier\n".cstring())

        // Hold non_partitions until the end because we need to build state
        // comp targets first
        let non_partitions = Array[DagNode[StepInitializer val] val]
        for node in graph.nodes() do
          if node.is_sink() then
            match node.value
            | let p: PartitionedPreStateStepBuilder val =>
              @printf[I32](("Adding " + node.value.name() + " node to frontier\n").cstring())
              frontier.push(node)
            else
              non_partitions.push(node)
            end
          end
        end

        // TODO: Change this when we move past POC default target strategy
        match default_target_node
        | let n: DagNode[StepInitializer val] val =>
          @printf[I32](("Adding default target " + n.value.name() + " to frontier\n").cstring())
          frontier.push(n)
        end

        for node in non_partitions.values() do
          @printf[I32](("Adding " + node.value.name() + " node to frontier\n").cstring())
          frontier.push(node)
        end

        /////////
        // 2. Loop: Check next frontier item for if all outgoing steps have
        //          been created
        //       if no, send to back of frontier queue.
        //       if yes, add ins to frontier queue, then build the step
        //       (connecting it to its out step, which has already been built)

        //accumulation of all TCPSourceListenerBuilders for Alfred, so that it
        //can make them when it's ready
        let tcpsl_builders: Array[TCPSourceListenerBuilder val] iso =
          recover iso Array[TCPSourceListenerBuilder val] end
        // If there are no cycles (I), this will terminate
        while frontier.size() > 0 do
          let next_node = frontier.pop()

          if built.contains(next_node.id) then
            // We've already handled this node (probably because it's
            // pre-state)
            @printf[I32](("We've already handled " + next_node.value.name() + " with id " + next_node.id.string() + " so we're not handling it again\n").cstring())
            continue
          end

          // We are only ready to build a node if all of its outputs
          // have been built (though currently, because there are no
          // splits (II), there will only be at most one output per node)
          var ready = true
          for out in next_node.outs() do
            if not built.contains(out.id) then ready = false end
          end
          // match next_node.value
          // | let p: PartitionedPreStateStepBuilder val =>
          //   if not built.contains(p.pre_state_target_id()) then
          //     ready = false
          //   end
          // end
          if ready then
            @printf[I32](("Handling " + next_node.value.name() + " node\n").cstring())
            let next_initializer: StepInitializer val = next_node.value

            // ...match kind of initializer and go from there...
            match next_initializer
            | let builder: StepBuilder val =>
              let next_id = builder.id()
              @printf[I32](("Handling id " + next_id.string() + "\n").cstring())

              if not builder.is_stateful() then
                @printf[I32](("----Spinning up " + builder.name() + "----\n").cstring())
                // Currently there are no splits (II), so we know that a node // has only one output in the graph. We also know this is not
                // a sink or proxy, so there is exactly one output.
                let out_id: U128 = _get_output_node_id(next_node,
                  default_target_id, default_target_state_step_id)

                let out_router =
                  try
                    built(out_id)
                  else
                    @printf[I32]("Invariant was violated: node was not built before one of its inputs.\n".cstring())
                    error
                  end

                // If this is a default target, it might have a state comp
                // target.
                let state_comp_target_router =
                  match builder.pre_state_target_id()
                  | let id: U128 =>
                    try
                      built(id)
                    else
                      EmptyRouter
                    end
                  else
                    EmptyRouter
                  end

                // Check if this is a default target.  If so, route it
                // to the appropriate default state step.
                let next_step = builder(out_router, _metrics_conn, _alfred,
                  state_comp_target_router)

                data_routes(next_id) = next_step
                initializables.push(next_step)

                let next_router = DirectRouter(next_step)
                built(next_id) = next_router

                // If this is our default target, then keep a reference
                // to it
                if next_id == default_target_id then
                  default_target = next_step
                end
              else
                // Our step is stateful and non-partitioned, so we need to
                // build both a state step and a prestate step

                // First, we must check that all state computation targets
                // have been built.  If they haven't, then we send this node
                // to the back of the frontier queue (it will eventually
                // be processed because of no splits (II))
                var targets_ready = true
                for in_node in next_node.ins() do
                  match in_node.value.pre_state_target_id()
                  | let id: U128 =>
                    try
                      built(id)
                    else
                      targets_ready = false
                    end
                  end
                end

                if not targets_ready then
                  frontier.push(next_node)
                  continue
                end

                @printf[I32](("----Spinning up state for " + builder.name() + "----\n").cstring())
                let state_step = builder(EmptyRouter, _metrics_conn, _alfred)
                data_routes(next_id) = state_step
                initializables.push(state_step)

                let state_step_router = DirectRouter(state_step)
                built(next_id) = state_step_router

                // Before a non-partitioned state builder, we should
                // always have one or more non-partitioned pre-state builders.
                // The only inputs coming into a state builder should be
                // prestate builder, so we're going to build them all
                for in_node in next_node.ins() do
                  match in_node.value
                  | let b: StepBuilder val =>
                    @printf[I32](("----Spinning up " + b.name() + "----\n").cstring())

                    let state_comp_target =
                      match b.pre_state_target_id()
                      | let id: U128 =>
                        try
                          built(id)
                        else
                          @printf[I32]("Prestate comp target not built! We should have already caught this\n".cstring())
                          error
                        end
                      else
                        @printf[I32]("There is no prestate comp target. Using an EmptyRouter\n".cstring())
                        EmptyRouter
                      end

                    let pre_state_step = b(state_step_router, _metrics_conn,
                      _alfred, state_comp_target)
                    data_routes(b.id()) = pre_state_step
                    initializables.push(pre_state_step)

                    let pre_state_router = DirectRouter(pre_state_step)
                    built(b.id()) = pre_state_router

                    state_step.register_routes(state_comp_target,
                      b.forward_route_builder())

                    // Add ins to this prestate node to the frontier
                    for in_in_node in in_node.ins() do
                      if not built.contains(in_in_node.id) then
                        frontier.push(in_in_node)
                      end
                    end

                    @printf[I32](("Finished handling " + in_node.value.name() + " node\n").cstring())
                  else
                    @printf[I32]("State steps should only have prestate predecessors!\n".cstring())
                    error
                  end
                end
              end
            | let p_builder: PartitionedPreStateStepBuilder val =>
              let next_id = p_builder.id()
              let state_addresses = state_map(p_builder.state_name())

              @printf[I32](("----Spinning up partition for " + p_builder.name() + "----\n").cstring())

              let state_comp_target =
                match p_builder.pre_state_target_id()
                | let id: U128 =>
                  try
                    built(id)
                  else
                    @printf[I32]("Prestate comp target not built! Did you try to string two state steps in a row (that can't be done)?\n".cstring())
                    error
                  end
                else
                  EmptyRouter
                end

              state_addresses.register_routes(state_comp_target,
                 p_builder.forward_route_builder())

              // Check for default router
              let default_router =
                try
                  if default_target_id != 0 then
                    built(default_target_id)
                  else
                    None
                  end
                else
                  None
                end

              let partition_router: PartitionRouter val =
                p_builder.build_partition(_worker_name, state_addresses,
                  _metrics_conn, _auth, _connections, _alfred,
                  _outgoing_boundaries, state_comp_target, default_router)

              // Create a data route to each pre-state step in the
              // partition located on this worker
              for (id, s) in partition_router.local_map().pairs() do
                data_routes(id) = s
                initializables.push(s)
              end
              // Add the partition router to our built list for nodes
              // that connect to this node via an in edge and to prove
              // we've handled it
              built(next_id) = partition_router
            | let egress_builder: EgressBuilder val =>
              let next_id = egress_builder.id()
              if not built.contains(next_id) then
                let sink_reporter = MetricsReporter(t.name(),
                  _metrics_conn)

                // Create a sink or OutgoingBoundary proxy. If the latter,
                // egress_builder finds it from _outgoing_boundaries
                let sink = egress_builder(_worker_name,
                  consume sink_reporter, _auth, _outgoing_boundaries)

                match sink
                | let tcp: TCPSink =>
                  tcp_sinks_trn.push(tcp)
                end

                if not initializables.contains(sink) then
                  initializables.push(sink)
                end

                let sink_router =
                  match sink
                  | let ob: OutgoingBoundary =>
                    match egress_builder.target_address()
                    | let pa: ProxyAddress val =>
                      ProxyRouter(_worker_name, ob, pa, _auth)
                    else
                      @printf[I32]("No ProxyAddress for proxy!\n".cstring())
                      error
                    end
                  else
                    DirectRouter(sink)
                  end

                data_routes(next_id) = sink
                built(next_id) = sink_router
              end
            | let source_data: SourceData val =>
              let next_id = source_data.id()
              let pipeline_name = source_data.pipeline_name()

              // Currently there are no splits (II), so we know that a node has
              // only one output in the graph. We also know this is not
              // a sink or proxy, so there is exactly one output.
              let out_id: U128 = _get_output_node_id(next_node,
                default_target_id, default_target_state_step_id)
              let out_router =
                try
                  built(out_id)
                else
                  @printf[I32]("Invariant was violated: node was not built before one of its inputs.\n".cstring())
                  error
                end

              let source_reporter = MetricsReporter(t.name(),
                _metrics_conn)

              // TODO: How do we add an Initializable to our list for
              // the Source?

              let listen_auth = TCPListenAuth(_auth)
              try
                @printf[I32](("----Creating source for " + pipeline_name + " pipeline with " + source_data.name() + "----\n").cstring())
<<<<<<< HEAD
                tcpsl_builders.push( recover val
                  TCPSourceListenerBuilder(
                    source_data.builder()(source_data.runner_builder(), 
                      out_router, _metrics_conn),
                    out_router,
                    source_data.route_builder(),
                    _outgoing_boundaries,
                    _alfred, default_target,
                    source_data.address()(0), 
                    source_data.address()(1))
                end )
=======
                TCPSourceListener(
                  source_data.builder()(source_data.runner_builder(),
                    out_router, _metrics_conn),
                  out_router,
                  source_data.route_builder(),
                  _outgoing_boundaries,
                  _alfred, default_target, EmptyRouter,
                  source_data.address()(0),
                  source_data.address()(1))
>>>>>>> 6169eebf
              else
                @printf[I32]("Ill-formed source address\n".cstring())
              end

              // Nothing connects to a source via an in edge locally,
              // so this just marks that we've built this one
              built(next_id) = EmptyRouter
            end

            // Add all the nodes with incoming edges to next_node to the
            // frontier
            for in_node in next_node.ins() do
              if not built.contains(in_node.id) then
                frontier.push(in_node)
              end
            end

            @printf[I32](("Finished handling " + next_node.value.name() + " node\n").cstring())
          else
            frontier.push(next_node)
          end
        end
        _alfred.local_topology_ready(consume tcpsl_builders)

        let data_router = DataRouter(consume data_routes)
        for receiver in _data_receivers.values() do
          receiver.update_router(data_router)
        end

        if _is_initializer then
          match worker_initializer
          | let wi: WorkerInitializer =>
            wi.topology_ready("initializer")
          else
            @printf[I32]("Need WorkerInitializer to inform that topology is ready\n".cstring())
          end

          _is_initializer = false
        else
          // Inform the initializer that we're done initializing our local
          // topology
          let topology_ready_msg =
            try
              ChannelMsgEncoder.topology_ready(_worker_name, _auth)
            else
              @printf[I32]("ChannelMsgEncoder failed\n".cstring())
              error
            end
          _connections.send_control("initializer", topology_ready_msg)

          let ready_msg = ExternalMsgEncoder.ready(_worker_name)
          _connections.send_phone_home(ready_msg)
        end

        // Initialize all our initializables to get backpressure started
        let tcp_sinks: Array[TCPSink] val = consume tcp_sinks_trn
        for i in initializables.values() do
          i.initialize(_outgoing_boundaries, tcp_sinks)
        end

        @printf[I32]("Local topology initialized\n".cstring())
      else
        @printf[I32]("Local Topology Initializer: No local topology to initialize\n".cstring())
      end

      @printf[I32]("\n|^|^|^Finished Initializing Local Topology^|^|^|\n".cstring())
      @printf[I32]("---------------------------------------------------------\n".cstring())
    else
      _env.err.print("Error initializing local topology")
    end

  fun _get_output_node_id(node: DagNode[StepInitializer val] val,
    default_target_id: U128, default_target_state_step_id: U128): U128 ?
  =>
    // TODO: Replace this once we move past POC default target strategy
    if node.id == default_target_id then
      @printf[I32]("Building default target step\n".cstring())
      return default_target_state_step_id
    end

    // Currently there are no splits (II), so we know that a node has
    // only one output in the graph.

    // Make sure this is not a sink or proxy node.
    match node.value
    | let eb: EgressBuilder val =>
      @printf[I32]("Sinks and Proxies have no output nodes in the local graph!\n".cstring())
      error
    end

    // Since this is not a sink or proxy, there should be exactly one
    // output.
    var out_id: U128 = 0
    for out in node.outs() do
      out_id = out.id
    end
    if out_id == 0 then
      @printf[I32]("Invariant was violated: non-sink node had no output node.\n".cstring())
      error
    end
    out_id

  // Connections knows how to plug proxies into other workers via TCP
  // fun _register_proxies(proxies: Map[String, Array[Step tag]]) =>
  //   for (worker, ps) in proxies.pairs() do
  //     for proxy in ps.values() do
  //       _connections.register_proxy(worker, proxy)
  //     end
  //   end<|MERGE_RESOLUTION|>--- conflicted
+++ resolved
@@ -593,29 +593,17 @@
               let listen_auth = TCPListenAuth(_auth)
               try
                 @printf[I32](("----Creating source for " + pipeline_name + " pipeline with " + source_data.name() + "----\n").cstring())
-<<<<<<< HEAD
                 tcpsl_builders.push( recover val
                   TCPSourceListenerBuilder(
-                    source_data.builder()(source_data.runner_builder(), 
+                    source_data.builder()(source_data.runner_builder(),
                       out_router, _metrics_conn),
                     out_router,
                     source_data.route_builder(),
                     _outgoing_boundaries,
-                    _alfred, default_target,
-                    source_data.address()(0), 
+                    _alfred, default_target, EmptyRouter,
+                    source_data.address()(0),
                     source_data.address()(1))
                 end )
-=======
-                TCPSourceListener(
-                  source_data.builder()(source_data.runner_builder(),
-                    out_router, _metrics_conn),
-                  out_router,
-                  source_data.route_builder(),
-                  _outgoing_boundaries,
-                  _alfred, default_target, EmptyRouter,
-                  source_data.address()(0),
-                  source_data.address()(1))
->>>>>>> 6169eebf
               else
                 @printf[I32]("Ill-formed source address\n".cstring())
               end
