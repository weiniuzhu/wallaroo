--- conflicted
+++ resolved
@@ -15,21 +15,9 @@
 interface Runner
   // Return a Bool indicating whether the message is finished processing
   fun ref run[D: Any val](metric_name: String, source_ts: U64, data: D,
-<<<<<<< HEAD
-    producer: (CreditFlowProducer ref | None), router: Router val,
-    omni_router: OmniRouter val,
-    // incoming envelope
-    i_origin: Origin tag, i_msg_uid: U128, 
-    i_frac_ids: None, i_seq_id: U64, i_route_id: U64,
-    // outgoing envelope
-    o_origin: Origin tag, o_msg_uid: U128, o_frac_ids: None,
-    o_seq_id: U64): Bool
-=======
-    producer: Producer ref, router: Router val,
+    producer: Producer ref, router: Router val, omni_router: OmniRouter val,
     i_origin: Origin, i_msg_uid: U128,
     i_frac_ids: None, i_seq_id: SeqId, i_route_id: RouteId): Bool
->>>>>>> 17b4600e
-
   fun name(): String
   fun state_name(): String
   fun clone_router_and_set_input_type(r: Router val,
@@ -40,13 +28,8 @@
     origin: Origin)
   fun ref set_step_id(id: U128)
 
-<<<<<<< HEAD
 trait RunnerBuilder
-  fun apply(metrics_reporter: MetricsReporter iso, 
-=======
-interface RunnerBuilder
   fun apply(metrics_reporter: MetricsReporter iso,
->>>>>>> 17b4600e
     alfred: Alfred tag,
     next_runner: (Runner iso | None) = None,
     router: (Router val | None) = None,
@@ -81,13 +64,8 @@
       else
         GuidGenerator.u128()
       end
-<<<<<<< HEAD
     _forward_route_builder = 
       try
-=======
-    try
-      _forward_route_builder =
->>>>>>> 17b4600e
         _runner_builders(_runner_builders.size() - 1).forward_route_builder()
       else
         EmptyRouteBuilder
@@ -232,7 +210,6 @@
   let _is_multi: Bool
 
   new val create(state_comp: StateComputation[In, Out, State] val,
-<<<<<<< HEAD
     state_name': String,
     partition_function': PartitionFunction[PIn, Key] val,
     route_builder': RouteBuilder val, 
@@ -240,10 +217,6 @@
     in_route_builder': (RouteBuilder val | None) = None,
     default_state_name': String = "",
     multi_worker: Bool = false) 
-=======
-    route_builder': RouteBuilder val,
-    forward_route_builder': RouteBuilder val)
->>>>>>> 17b4600e
   =>
     _state_comp = state_comp
     _state_name = state_name'
@@ -266,13 +239,8 @@
       PreStateRunner[In, Out, State](_state_comp, _state_name, t_id, 
         consume metrics_reporter)
     else
-<<<<<<< HEAD
       @printf[I32]("PreStateRunner should take a target_id on build!\n".cstring())
       PreStateRunner[In, Out, State](_state_comp, _state_name, 0, 
-=======
-      @printf[I32]("PreStateRunner should take a Router on build!\n".cstring())
-      PreStateRunner[In, Out, State](_state_comp, EmptyRouter,
->>>>>>> 17b4600e
         consume metrics_reporter)
     end
 
@@ -304,13 +272,8 @@
   let _route_builder: RouteBuilder val
   let _id: U128
 
-<<<<<<< HEAD
   new val create(state_builder: StateBuilder[State] val, 
     state_name': String, 
-=======
-  new val create(state_builder: StateBuilder[State] val,
-    name': String,
->>>>>>> 17b4600e
     state_change_builders: Array[StateChangeBuilder[State] val] val,
     route_builder': RouteBuilder val = EmptyRouteBuilder)
   =>
@@ -350,13 +313,8 @@
   fun is_multi(): Bool
   fun default_state_name(): String
 
-<<<<<<< HEAD
 class PartitionedStateRunnerBuilder[PIn: Any val, State: Any #read, 
   Key: (Hashable val & Equatable[Key])] is (PartitionBuilder & RunnerBuilder)
-=======
-class PartitionedPreStateRunnerBuilder[In: Any val, Out: Any val,
-  PIn: Any val, State: Any #read, Key: (Hashable val & Equatable[Key])] is PartitionBuilder
->>>>>>> 17b4600e
   let _pipeline_name: String
   let _state_name: String
   let _state_runner_builder: StateRunnerBuilder[State] val
@@ -370,16 +328,10 @@
 
   new val create(pipeline_name: String, state_name': String,
     step_id_map': Map[Key, U128] val, partition': Partition[PIn, Key] val,
-<<<<<<< HEAD
     state_runner_builder: StateRunnerBuilder[State] val,
     route_builder': RouteBuilder val, 
     forward_route_builder': RouteBuilder val, id': U128 = 0,
     multi_worker: Bool = false, default_state_name': String = "") 
-=======
-    route_builder': RouteBuilder val,
-    forward_route_builder': RouteBuilder val, id': U128 = 0,
-    multi_worker: Bool = false, default_target_name': String = "")
->>>>>>> 17b4600e
   =>
     _id = if id' == 0 then GuidGenerator.u128() else id' end
     _state_name = state_name'
@@ -398,7 +350,6 @@
     router: (Router val | None) = None,
     pre_state_target_id': (U128 | None) = None): Runner iso^
   =>
-<<<<<<< HEAD
     _state_runner_builder(consume metrics_reporter, alfred, 
       consume next_runner, router)
 
@@ -413,18 +364,6 @@
     // end
 
   fun name(): String => _state_name
-=======
-    match router
-    | let r: Router val =>
-      PreStateRunner[In, Out, State](_state_comp, r, consume metrics_reporter)
-    else
-      @printf[I32]("PreStateRunner should take a Router on build!\n".cstring())
-      PreStateRunner[In, Out, State](_state_comp, EmptyRouter,
-        consume metrics_reporter)
-    end
-
-  fun name(): String => _state_comp.name()
->>>>>>> 17b4600e
   fun state_name(): String => _state_name
   fun is_stateful(): Bool => true
   fun id(): U128 => _id
@@ -434,13 +373,8 @@
   fun is_multi(): Bool => _multi_worker
   fun default_state_name(): String => _default_state_name
 
-<<<<<<< HEAD
   fun state_subpartition(workers: (String | Array[String] val)): 
     StateSubpartition val 
-=======
-  fun pre_state_subpartition(workers: (String | Array[String] val)):
-    PreStateSubpartition val
->>>>>>> 17b4600e
   =>
     KeyedStateSubpartition[PIn, Key](partition_addresses(workers),
       _step_id_map, _state_runner_builder, _partition.function(), 
@@ -515,20 +449,9 @@
     _metrics_reporter = consume metrics_reporter
 
   fun ref run[D: Any val](metric_name: String, source_ts: U64, data: D,
-<<<<<<< HEAD
-    producer: (CreditFlowProducer ref | None), router: Router val,
-    omni_router: OmniRouter val,
-    // incoming envelope
-    i_origin: Origin tag, i_msg_uid: U128, 
-    i_frac_ids: None, i_seq_id: U64, i_route_id: U64,
-    // outgoing envelope
-    o_origin: Origin tag, o_msg_uid: U128, o_frac_ids: None,
-    o_seq_id: U64): Bool
-=======
-    producer: Producer ref, router: Router val,
+    producer: Producer ref, router: Router val, omni_router: OmniRouter val,
     i_origin: Origin, i_msg_uid: U128,
     i_frac_ids: None, i_seq_id: SeqId, i_route_id: RouteId): Bool
->>>>>>> 17b4600e
   =>
     let computation_start = Time.nanos()
 
@@ -540,15 +463,8 @@
         | None => true
         | let output: Out =>
           _next.run[Out](metric_name, source_ts, output, producer, router,
-<<<<<<< HEAD
             omni_router,
-            // incoming envelope
-            i_origin, i_msg_uid, i_frac_ids, i_seq_id, i_route_id,
-            // outgoing envelope
-            o_origin, o_msg_uid, o_frac_ids, o_seq_id)
-=======
             i_origin, i_msg_uid, i_frac_ids, i_seq_id, i_route_id)
->>>>>>> 17b4600e
         else
           true
         end
@@ -576,12 +492,8 @@
   let _state_name: String
 
   new iso create(state_comp: StateComputation[In, Out, State] val,
-<<<<<<< HEAD
     state_name': String, target_id: U128, 
     metrics_reporter: MetricsReporter iso) 
-=======
-    router: Router val, metrics_reporter: MetricsReporter iso)
->>>>>>> 17b4600e
   =>
     _metrics_reporter = consume metrics_reporter
     _target_id = target_id
@@ -590,21 +502,10 @@
     _prep_name = _name + " prep"
     _state_name = state_name'
 
-<<<<<<< HEAD
-  fun ref run[D: Any val](metric_name: String, source_ts: U64, data: D,    producer: (CreditFlowProducer ref | None), router: Router val,
-    omni_router: OmniRouter val,
-    // incoming envelope
-    i_origin: Origin tag, i_msg_uid: U128, 
-    i_frac_ids: None, i_seq_id: U64, i_route_id: U64,
-    // outgoing envelope
-    o_origin: Origin tag, o_msg_uid: U128, o_frac_ids: None,
-    o_seq_id: U64): Bool
-=======
   fun ref run[D: Any val](metric_name: String, source_ts: U64, data: D,
-    producer: Producer ref, router: Router val,
+    producer: Producer ref, router: Router val, omni_router: OmniRouter val,
     i_origin: Origin, i_msg_uid: U128,
     i_frac_ids: None, i_seq_id: SeqId, i_route_id: RouteId): Bool
->>>>>>> 17b4600e
   =>
     let computation_start = Time.nanos()
     let is_finished =
@@ -612,25 +513,13 @@
       | let input: In =>
         match router
         | let shared_state_router: Router val =>
-<<<<<<< HEAD
           let processor: StateComputationWrapper[In, Out, State] val = 
             StateComputationWrapper[In, Out, State](input, _state_comp, 
               _target_id)
           shared_state_router.route[
             StateComputationWrapper[In, Out, State] val](
             metric_name, source_ts, processor, producer,
-            // incoming envelope
-            i_origin, i_msg_uid, i_frac_ids, i_seq_id, i_route_id,
-            // outgoing envelope
-            o_origin, o_msg_uid, o_frac_ids, o_seq_id)
-=======
-          let processor: StateProcessor[State] val =
-            StateComputationWrapper[In, Out, State](input, _state_comp,
-              _output_router)
-          shared_state_router.route[StateProcessor[State] val](metric_name,
-            source_ts, processor, producer,
             i_origin, i_msg_uid, i_frac_ids, i_seq_id, i_route_id)
->>>>>>> 17b4600e
         else
           true
         end
@@ -692,36 +581,16 @@
     end
 
   fun ref run[D: Any val](metric_name: String, source_ts: U64, data: D,
-<<<<<<< HEAD
-    producer: (CreditFlowProducer ref | None), router: Router val,
-    omni_router: OmniRouter val,
-    // incoming envelope
-    i_origin: Origin tag, i_msg_uid: U128, 
-    i_frac_ids: None, i_seq_id: U64, i_route_id: U64,
-    // outgoing envelope
-    o_origin: Origin tag, o_msg_uid: U128, o_frac_ids: None,
-    o_seq_id: U64): Bool
-=======
-    producer: Producer ref, router: Router val,
+    producer: Producer ref, router: Router val, omni_router: OmniRouter val,
     i_origin: Origin, i_msg_uid: U128,
     i_frac_ids: None, i_seq_id: SeqId, i_route_id: RouteId): Bool
->>>>>>> 17b4600e
   =>
     match data
     | let sp: StateProcessor[State] val =>
       let computation_start = Time.nanos()
-<<<<<<< HEAD
-      let result = sp(_state, _state_change_repository, omni_router, 
+      let result = sp(_state, _state_change_repository, omni_router,
         metric_name, source_ts, producer,
-        // incoming envelope
-        i_origin, i_msg_uid, i_frac_ids, i_seq_id, i_route_id,
-        // outgoing envelope
-        o_origin, o_msg_uid, o_frac_ids, o_seq_id)        
-=======
-      let result = sp(_state, _state_change_repository, metric_name, source_ts,
-        producer,
         i_origin, i_msg_uid, i_frac_ids, i_seq_id, i_route_id)
->>>>>>> 17b4600e
       let is_finished = result._1
       let state_change = result._2
 
@@ -772,20 +641,9 @@
 
 class iso RouterRunner
   fun ref run[Out: Any val](metric_name: String, source_ts: U64, output: Out,
-<<<<<<< HEAD
-    producer: (CreditFlowProducer ref | None), router: Router val,
-    omni_router: OmniRouter val,
-    // incoming envelope
-    i_origin: Origin tag, i_msg_uid: U128, 
-    i_frac_ids: None, i_seq_id: U64, i_route_id: U64,
-    // outgoing envelope
-    o_origin: Origin tag, o_msg_uid: U128, o_frac_ids: None,
-    o_seq_id: U64): Bool
-=======
-    producer: Producer ref, router: Router val,
+    producer: Producer ref, router: Router val, omni_router: OmniRouter val,
     i_origin: Origin, i_msg_uid: U128,
     i_frac_ids: None, i_seq_id: SeqId, i_route_id: RouteId): Bool
->>>>>>> 17b4600e
   =>
     match router
     | let r: Router val =>
