--- conflicted
+++ resolved
@@ -236,13 +236,7 @@
     | let t_id: U128 =>
       PreStateRunner[In, Out, State](_state_comp, _state_name, t_id)
     else
-<<<<<<< HEAD
-      PreStateRunner[In, Out, State](_state_comp, _state_name, 0,
-        consume metrics_reporter)
-=======
-      @printf[I32]("PreStateRunner should take a target_id on build!\n".cstring())
       PreStateRunner[In, Out, State](_state_comp, _state_name, 0)
->>>>>>> dd188c26
     end
 
   fun name(): String => _state_comp.name()
@@ -352,17 +346,6 @@
     _state_runner_builder(alfred,
       consume next_runner, router)
 
-<<<<<<< HEAD
-=======
-    // match router
-    // | let r: Router val =>
-    //   PreStateRunner[In, Out, State](_state_comp, _state_name, r)
-    // else
-    //   @printf[I32]("PreStateRunner should take a Router on build!\n".cstring())
-    //   PreStateRunner[In, Out, State](_state_comp, _state_name, EmptyRouter)
-    // end
-
->>>>>>> dd188c26
   fun name(): String => _state_name
   fun state_name(): String => _state_name
   fun is_stateful(): Bool => true
