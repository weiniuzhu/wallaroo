use "assert"
use "buffered"
use "time"
use "net"
use "collections"
use "sendence/epoch"
use "sendence/guid"
use "wallaroo/backpressure"
use "wallaroo/boundary"
use "wallaroo/metrics"
use "wallaroo/network"
use "wallaroo/resilience"
use "wallaroo/tcp-sink"

// trait RunnableStep
//   be update_router(router: Router val)
//   be run[D: Any val](metric_name: String, source_ts: U64, data: D)
//   be dispose()

// TODO: CREDITFLOW- Every runnable step is also a credit flow consumer
// Really this should probably be another method on CreditFlowConsumer
// At which point CreditFlowConsumerStep goes away as well
trait tag RunnableStep
  // TODO: Fix the Origin None once we know how to look up Proxy
  // for messages crossing boundary
  be run[D: Any val](metric_name: String, source_ts: U64, data: D,
    origin: Origin, msg_uid: U128,
    frac_ids: None, seq_id: SeqId, route_id: RouteId)

  be replay_run[D: Any val](metric_name: String, source_ts: U64, data: D,
    origin: Origin, msg_uid: U128,
    frac_ids: None, incoming_seq_id: SeqId, route_id: RouteId)


interface Initializable
  be initialize(outgoing_boundaries: Map[String, OutgoingBoundary] val,
    tcp_sinks: Array[TCPSink] val, omni_router: OmniRouter val)

type CreditFlowConsumerStep is (RunnableStep & CreditFlowConsumer & Initializable tag)

actor Step is (RunnableStep & Resilient & Producer &
  Consumer & Initializable)
  """
  # Step

  ## Future work
  * Switch to requesting credits via promise
  """
  let _runner: Runner
  var _router: Router val
  // For use if this is a state step, otherwise EmptyOmniRouter
  var _omni_router: OmniRouter val
  var _route_builder: RouteBuilder val
  let _metrics_reporter: MetricsReporter
  let _default_target: (Step | None)
  var _initialized: Bool = false
  // list of envelopes
  // (origin, msg_uid, frac_ids, seq_id, route_id)
  let _deduplication_list: Array[(Origin, U128, (Array[U64] val | None),
    SeqId, RouteId)] = _deduplication_list.create()
  let _alfred: Alfred
  var _id: U128
  var _seq_id: SeqId = 1 // 0 is reserved for "not seen yet"

  let _filter_route_id: RouteId = GuidGenerator.u64()

  // Credit Flow Producer
  let _routes: MapIs[CreditFlowConsumer, Route] = _routes.create()

   // CreditFlow Consumer
  var _upstreams: Array[CreditFlowProducer] = _upstreams.create()
  let _max_distributable_credits: ISize = 500_000
  var _distributable_credits: ISize = _max_distributable_credits

  // Origin (Resilience)
  var _flushing: Bool = false
  let _watermarks: Watermarks = _watermarks.create()
  let _hwmt: HighWatermarkTable = _hwmt.create()
  var _wmcounter: U64 = 0

  new create(runner: Runner iso, metrics_reporter: MetricsReporter iso, id: U128,
    route_builder: RouteBuilder val, alfred: Alfred, router: Router val = EmptyRouter, default_target: (Step | None) = None,
    omni_router: OmniRouter val = EmptyOmniRouter)
  =>
    _runner = consume runner
    match _runner
    | let r: ReplayableRunner => r.set_step_id(id)
    end
    _metrics_reporter = consume metrics_reporter
<<<<<<< HEAD
    _outgoing_seq_id = 0
    _outgoing_route_id = 0
    _router = _runner.clone_router_and_set_input_type(router)
    _omni_router = omni_router
=======
    _router = router
>>>>>>> 17b4600e
    _route_builder = route_builder
    _alfred = alfred
    _alfred.register_origin(this, id)
    _id = id
    _default_target = default_target

  be initialize(outgoing_boundaries: Map[String, OutgoingBoundary] val,
<<<<<<< HEAD
    tcp_sinks: Array[TCPSink] val, omni_router: OmniRouter val) 
=======
    tcp_sinks: Array[TCPSink] val)
>>>>>>> 17b4600e
  =>
    for consumer in _router.routes().values() do
      _routes(consumer) =
        _route_builder(this, consumer, StepRouteCallbackHandler)
    end

    for (worker, boundary) in outgoing_boundaries.pairs() do
      _routes(boundary) =
        _route_builder(this, boundary, StepRouteCallbackHandler)
    end

    match _default_target
    | let r: CreditFlowConsumerStep =>
      _routes(r) = _route_builder(this, r, StepRouteCallbackHandler)
    end

    // for sink in tcp_sinks.values() do
    //   _routes(sink) = _route_builder(this, sink, StepRouteCallbackHandler)
    // end

    for r in _routes.values() do
      r.initialize()
    end

    _omni_router = omni_router

    _initialized = true

  be update_route_builder(route_builder: RouteBuilder val) =>
    _route_builder = route_builder

  be register_routes(router: Router val, route_builder: RouteBuilder val) =>
    for consumer in router.routes().values() do
      let next_route = route_builder(this, consumer, StepRouteCallbackHandler)
      _routes(consumer) = next_route
      if _initialized then
        next_route.initialize()
      end
    end

  // TODO: This needs to dispose of the old routes and replace with new routes
  be update_router(router: Router val) => _router = router

<<<<<<< HEAD
  be update_omni_router(omni_router: OmniRouter val) => 
    _omni_router = omni_router

  // TODO: Fix the Origin None once we know how to look up Proxy
  // for messages crossing boundary
=======
>>>>>>> 17b4600e
  be run[D: Any val](metric_name: String, source_ts: U64, data: D,
    i_origin: Origin, msg_uid: U128,
    i_frac_ids: None, i_seq_id: SeqId, i_route_id: RouteId)
  =>
    let is_finished = _runner.run[D](metric_name, source_ts, data,
<<<<<<< HEAD
      this, _router, _omni_router,
      // incoming envelope
      origin, msg_uid, frac_ids, incoming_seq_id, route_id,
      // outgoing envelope
      this, msg_uid, frac_ids, _outgoing_seq_id)
=======
      this, _router,
      i_origin, msg_uid, i_frac_ids, i_seq_id, i_route_id)
>>>>>>> 17b4600e
    if is_finished then
      //TODO: be more efficient (batching?)
      //this makes sure we never skip watermarks because everything is always
      //finished
      ifdef "resilience" then
        let sid: SeqId = next_sequence_id()
        _bookkeeping(_filter_route_id, sid, i_origin, i_route_id,
          i_seq_id, msg_uid)
        _update_watermark(_filter_route_id, sid)
      end
      _metrics_reporter.pipeline_metric(metric_name, source_ts)
    end

  fun ref next_sequence_id(): U64 =>
    _seq_id = _seq_id + 1

  ///////////
  // RECOVERY
  fun _is_duplicate(origin: Origin, msg_uid: U128,
    frac_ids: None, seq_id: SeqId, route_id: RouteId): Bool
  =>
    for e in _deduplication_list.values() do
      //TODO: Bloom filter maybe?
      if e._2 == msg_uid then
        // No frac_ids yet
        return true
        // match (e._3, frac_ids)
        // | (let efa: Array[U64] val, let efb: Array[U64] val) =>
        //   if efa.size() == efb.size() then
        //     var found = true
        //     for i in Range(0,efa.size()) do
        //       try
        //         if efa(i) != efb(i) then
        //           found = false
        //           break
        //         end
        //       else
        //         found = false
        //         break
        //       end
        //     end
        //     if found then
        //       return true
        //     end
        //   end
        // | (None,None) => return true
        // end
      end
    end
    false

  be replay_run[D: Any val](metric_name: String, source_ts: U64, data: D,
    i_origin: Origin, msg_uid: U128,
    i_frac_ids: None, i_seq_id: SeqId, i_route_id: RouteId)
  =>
    if not _is_duplicate(i_origin, msg_uid, i_frac_ids, i_seq_id,
      i_route_id) then
      _deduplication_list.push((i_origin, msg_uid, i_frac_ids, i_seq_id,
        i_route_id))
      let is_finished = _runner.run[D](metric_name, source_ts, data,
<<<<<<< HEAD
        this, _router, _omni_router,
        // incoming envelope
        origin, msg_uid, frac_ids, incoming_seq_id, route_id,
        // outgoing envelope
        this, msg_uid, frac_ids, _outgoing_seq_id)
=======
        this, _router,
        i_origin, msg_uid, i_frac_ids, i_seq_id, i_route_id)

>>>>>>> 17b4600e
      if is_finished then
        //TODO: be more efficient (batching?)
        ifdef "resilience" then
          @printf[I32]("Calling _update_watermark() during replay \n\n".cstring())
          let sid: SeqId = next_sequence_id()
          _bookkeeping(_filter_route_id, sid, i_origin, i_route_id,
            i_seq_id, msg_uid)
          _update_watermark(_filter_route_id, sid)
        end
        _metrics_reporter.pipeline_metric(metric_name, source_ts)
      end
    end

  //////////////
  // ORIGIN (resilience)
  fun ref flushing(): Bool =>
    _flushing

  fun ref not_flushing() =>
    _flushing = false

  fun ref watermarks(): Watermarks =>
    _watermarks

  fun ref hwmt(): HighWatermarkTable =>
    _hwmt

  fun ref _flush(low_watermark: SeqId, origin: Origin,
    upstream_route_id: RouteId , upstream_seq_id: SeqId)
  =>
    ifdef "trace" then
      @printf[I32]("flushing below: %llu\n".cstring(), upstream_seq_id)
    end
    match _id
    | let id: U128 =>
      _flushing = true
      _alfred.flush_buffer(id, low_watermark, origin, upstream_route_id,
        upstream_seq_id)
    else
      @printf[I32]("Tried to flush a non-existing buffer!".cstring())
    end

  fun ref _watermarks_counter(): U64 =>
    _wmcounter = _wmcounter + 1

  be replay_log_entry(uid: U128, frac_ids: None, statechange_id: U64, payload: ByteSeq val)
  =>
    // TODO: We need to handle the entire incoming envelope here
    None
    // if not _is_duplicate(_incoming_envelope) then
    //   _deduplication_list.push(_incoming_envelope)
    //   match _runner
    //   | let r: ReplayableRunner =>
    //     r.replay_log_entry(uid, frac_ids, statechange_id, payload, this)
    //   else
    //     @printf[I32]("trying to replay a message to a non-replayable runner!".cstring())
    //   end
    // end

  be replay_finished() =>
    _deduplication_list.clear()

  be start_without_replay() =>
    _deduplication_list.clear()

  be dispose() =>
    None
    // match _router
    // | let sender: DataSender =>
    //   sender.dispose()
    // end

  //////////////
  // CREDIT FLOW PRODUCER
  be receive_credits(credits: ISize, from: CreditFlowConsumer) =>
    ifdef debug then
      try
        Assert(_routes.contains(from),
        "Step received credits from consumer it isn't registered with.")
      else
        // TODO: CREDITFLOW - What is our error response here?
        return
      end
    end

    try
      let route = _routes(from)
      route.receive_credits(credits)
    end

  fun ref route_to(c: CreditFlowConsumerStep): (Route | None) =>
    try
      _routes(c)
    else
      None
    end

  //////////////
  // CREDIT FLOW CONSUMER
  be register_producer(producer: CreditFlowProducer) =>
    ifdef debug then
      try
        Assert(not _upstreams.contains(producer),
          "Producer attempted registered with step more than once")
      else
        // TODO: CREDITFLOW - What is our error response here?
        return
      end
    end

    _upstreams.push(producer)

  be unregister_producer(producer: CreditFlowProducer,
    credits_returned: ISize)
  =>
    ifdef debug then
      try
        Assert(_upstreams.contains(producer),
          "Producer attempted to unregistered with step " +
          "it isn't registered with")
      else
        // TODO: CREDITFLOW - What is our error response here?
        return
      end
    end

    try
      let i = _upstreams.find(producer)
      _upstreams.delete(i)
      _recoup_credits(credits_returned)
    end

  fun ref _recoup_credits(recoup: ISize) =>
    _distributable_credits = _distributable_credits + recoup

  be credit_request(from: CreditFlowProducer) =>
    """
    Receive a credit request from a producer. For speed purposes, we assume
    the producer is already registered with us.
    """
    ifdef debug then
      try
        Assert(_upstreams.contains(from),
          "Credit request from unregistered producer")
      else
        // TODO: CREDITFLOW - What is our error response here?
        return
      end
    end

    // TODO: CREDITFLOW - this is a very naive strategy
    // Could quite possibly deadlock. Would need to look into that more.
    let lccl = _lowest_route_credit_level()
    let desired_give_out = _distributable_credits / _upstreams.size().isize()
    let give_out = if lccl > desired_give_out then
      desired_give_out
    else
      lccl
    end

    from.receive_credits(give_out, this)
    _distributable_credits = _distributable_credits - give_out

  fun _lowest_route_credit_level(): ISize =>
    var lowest: ISize = ISize.max_value()

    for route in _routes.values() do
      if route.credits() < lowest then
        lowest = route.credits()
      end
    end

    lowest

class StepRouteCallbackHandler is RouteCallbackHandler
  fun shutdown(producer: CreditFlowProducer ref) =>
    // TODO: CREDITFLOW - What is our error handling?
    None

  fun ref credits_replenished(producer: CreditFlowProducer ref) =>
    None

  fun ref credits_exhausted(producer: CreditFlowProducer ref) =>
    None<|MERGE_RESOLUTION|>--- conflicted
+++ resolved
@@ -87,14 +87,8 @@
     | let r: ReplayableRunner => r.set_step_id(id)
     end
     _metrics_reporter = consume metrics_reporter
-<<<<<<< HEAD
-    _outgoing_seq_id = 0
-    _outgoing_route_id = 0
     _router = _runner.clone_router_and_set_input_type(router)
     _omni_router = omni_router
-=======
-    _router = router
->>>>>>> 17b4600e
     _route_builder = route_builder
     _alfred = alfred
     _alfred.register_origin(this, id)
@@ -102,11 +96,7 @@
     _default_target = default_target
 
   be initialize(outgoing_boundaries: Map[String, OutgoingBoundary] val,
-<<<<<<< HEAD
     tcp_sinks: Array[TCPSink] val, omni_router: OmniRouter val) 
-=======
-    tcp_sinks: Array[TCPSink] val)
->>>>>>> 17b4600e
   =>
     for consumer in _router.routes().values() do
       _routes(consumer) =
@@ -150,29 +140,16 @@
   // TODO: This needs to dispose of the old routes and replace with new routes
   be update_router(router: Router val) => _router = router
 
-<<<<<<< HEAD
   be update_omni_router(omni_router: OmniRouter val) => 
     _omni_router = omni_router
 
-  // TODO: Fix the Origin None once we know how to look up Proxy
-  // for messages crossing boundary
-=======
->>>>>>> 17b4600e
   be run[D: Any val](metric_name: String, source_ts: U64, data: D,
     i_origin: Origin, msg_uid: U128,
     i_frac_ids: None, i_seq_id: SeqId, i_route_id: RouteId)
   =>
     let is_finished = _runner.run[D](metric_name, source_ts, data,
-<<<<<<< HEAD
       this, _router, _omni_router,
-      // incoming envelope
-      origin, msg_uid, frac_ids, incoming_seq_id, route_id,
-      // outgoing envelope
-      this, msg_uid, frac_ids, _outgoing_seq_id)
-=======
-      this, _router,
       i_origin, msg_uid, i_frac_ids, i_seq_id, i_route_id)
->>>>>>> 17b4600e
     if is_finished then
       //TODO: be more efficient (batching?)
       //this makes sure we never skip watermarks because everything is always
@@ -233,17 +210,9 @@
       _deduplication_list.push((i_origin, msg_uid, i_frac_ids, i_seq_id,
         i_route_id))
       let is_finished = _runner.run[D](metric_name, source_ts, data,
-<<<<<<< HEAD
         this, _router, _omni_router,
-        // incoming envelope
-        origin, msg_uid, frac_ids, incoming_seq_id, route_id,
-        // outgoing envelope
-        this, msg_uid, frac_ids, _outgoing_seq_id)
-=======
-        this, _router,
         i_origin, msg_uid, i_frac_ids, i_seq_id, i_route_id)
 
->>>>>>> 17b4600e
       if is_finished then
         //TODO: be more efficient (batching?)
         ifdef "resilience" then
