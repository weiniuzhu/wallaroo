use "assert"
use "time"
<<<<<<< HEAD
use "sendence/guid"
=======
use "sendence/container-queue"
use "sendence/fixed-queue"
use "sendence/guid"
use "sendence/queue"
>>>>>>> dd188c26
use "wallaroo/boundary"
use "wallaroo/fail"
use "wallaroo/invariant"
use "wallaroo/messages"
use "wallaroo/metrics"
use "wallaroo/tcp-sink"
use "wallaroo/tcp-source"
use "wallaroo/topology"

trait tag CreditFlowConsumer
  be register_producer(producer: Producer)
  be unregister_producer(producer: Producer, credits_returned: ISize)
  be credit_request(from: Producer)
  be return_credits(credits: ISize)

type CreditFlowProducerConsumer is (Producer & CreditFlowConsumer)

type Consumer is CreditFlowConsumer

trait RouteCallbackHandler
  fun ref register(producer: Producer ref, r: Route tag)
  fun shutdown(p: Producer ref)
  fun ref credits_initialized(producer: Producer ref, r: Route tag)
  fun ref credits_replenished(p: Producer ref)
  fun ref credits_exhausted(p: Producer ref)

trait RouteBuilder
  fun apply(step: Producer ref, consumer: CreditFlowConsumerStep,
    handler: RouteCallbackHandler, metrics_reporter: MetricsReporter ref): Route

primitive TypedRouteBuilder[In: Any val] is RouteBuilder
  fun apply(step: Producer ref, consumer: CreditFlowConsumerStep,
    handler: RouteCallbackHandler, metrics_reporter: MetricsReporter ref): Route
  =>
    match consumer
    | let boundary: OutgoingBoundary =>
      BoundaryRoute(step, boundary, handler, consume metrics_reporter)
    else
      TypedRoute[In](step, consumer, handler, consume metrics_reporter)
    end

primitive EmptyRouteBuilder is RouteBuilder
  fun apply(step: Producer ref, consumer: CreditFlowConsumerStep,
    handler: RouteCallbackHandler, metrics_reporter: MetricsReporter ref): Route
  =>
    EmptyRoute

trait Route
  fun ref application_created()
  fun ref application_initialized(new_max_credits: ISize, step_type: String)
  fun ref update_max_credits(max_credits: ISize)
  fun id(): U64
  fun credits_available(): ISize
  fun ref dispose()
  fun ref request_credits()
  fun ref receive_credits(number: ISize)
  // Return false to indicate queue is full and if producer is a Source, it
  // should mute
  fun ref run[D](metric_name: String, pipeline_time_spent: U64, data: D,
    cfp: Producer ref,
    origin: Producer, msg_uid: U128,
    frac_ids: None, i_seq_id: SeqId, i_route_id: RouteId,
    latest_ts: U64, metrics_id: U16, worker_ingress_ts: U64): Bool
  fun ref forward(delivery_msg: ReplayableDeliveryMsg val,
    pipeline_time_spent: U64, cfp: Producer ref,
    i_origin: Producer, msg_uid: U128, i_frac_ids: None, i_seq_id: SeqId,
    i_route_id: RouteId, latest_ts: U64, metrics_id: U16, metric_name: String,
    worker_ingress_ts: U64): Bool

class EmptyRoute is Route
  let _route_id: U64 = 1 + GuidGenerator.u64() // route 0 is used for filtered messages

  fun ref application_created() =>
    None

  fun ref application_initialized(new_max_credits: ISize, step_type: String) =>
    None

  fun id(): U64 => _route_id
  fun ref update_max_credits(max_credits: ISize) => None
  fun credits_available(): ISize => 0
  fun ref dispose() => None
  fun ref request_credits() => None
  fun ref receive_credits(number: ISize) => None

  fun ref run[D](metric_name: String, pipeline_time_spent: U64, data: D,
    cfp: Producer ref,
    origin: Producer, msg_uid: U128,
    frac_ids: None, i_seq_id: SeqId, i_route_id: RouteId,
    latest_ts: U64, metrics_id: U16, worker_ingress_ts: U64): Bool
  =>
    true

  fun ref forward(delivery_msg: ReplayableDeliveryMsg val,
    pipeline_time_spent: U64, cfp: Producer ref,
    i_origin: Producer, msg_uid: U128, i_frac_ids: None, i_seq_id: SeqId,
    i_route_id: RouteId, latest_ts: U64, metrics_id: U16, metric_name: String,
    worker_ingress_ts: U64): Bool
  =>
    true

<<<<<<< HEAD
interface CreditReceiver
  fun ref receive_credits(credits: ISize)

class EmptyCreditReceiver
  fun ref receive_credits(credits: ISize) =>
    Fail()

class TypedRoutePreparingToWorkCreditReceiver[In: Any val]
  let _route: TypedRoute[In]

  new create(tr: TypedRoute[In]) =>
    _route = tr

  fun ref receive_credits(credits: ISize) =>
    ifdef debug then
      Invariant(_route.credits_available() == 0)
      Invariant(credits > 0)
    end

    _route._close_outstanding_request()

    _route._credits_initialized()

    let credits_recouped =
      if (_route.credits_available() + credits) > _route.max_credits() then
        _route.max_credits() - _route.credits_available()
      else
        credits
      end
    _route._recoup_credits(credits_recouped)

    if credits > credits_recouped then
      _route._return_credits(credits - credits_recouped)
    end
    ifdef "credit_trace" then
      @printf[I32]("--Route (Prep): rcvd %llu credits. Used %llu. Had %llu out of %llu.\n".cstring(),
        credits, credits_recouped,
        _route.credits_available() - credits_recouped, _route.max_credits())
    end

    _route._update_request_more_credits_after(_route.credits_available() -
      (_route.credits_available() >> 2))
    _route._report_ready_to_work()

class TypedRouteWorkingCreditReceiver[In: Any val]
  let _route: TypedRoute[In]
  let _step_type: String

  new create(tr: TypedRoute[In], step_type: String) =>
    _route = tr
    _step_type = step_type

  fun ref receive_credits(credits: ISize) =>
    ifdef debug then
      Invariant(credits > 0)
    end

    _route._close_outstanding_request()
    let credits_recouped =
      if (_route.credits_available() + credits) > _route.max_credits() then
        _route.max_credits() - _route.credits_available()
      else
        credits
      end
    _route._recoup_credits(credits_recouped)
    if credits > credits_recouped then
      _route._return_credits(credits - credits_recouped)
    end

    ifdef "credit_trace" then
      @printf[I32]("--Route (%s): rcvd %llu credits. Used %llu. Had %llu out of %llu.\n".cstring(),
        _step_type.cstring(), credits, credits_recouped,
        _route.credits_available() - credits_recouped,
        _route.max_credits())
    end

    if _route.credits_available() > 0 then
      if (_route.credits_available() - credits_recouped) == 0 then
        _route._credits_replenished()
      end

      _route._update_request_more_credits_after(_route.credits_available() -
        (_route.credits_available() >> 2))
    else
      _route.request_credits()
    end
=======
type TypedRouteQueueTuple[D: Any val] is (String, U64, D, Producer ref,
  Producer, U128, None, SeqId, RouteId)

class TypedRouteQueueData[D: Any val]
  var metric_name: String
  var pipeline_time_spent: U64
  var data: D
  var producer: Producer ref
  var origin: Producer
  var msg_uid: U128
  var frac_ids: None
  var i_seq_id: SeqId
  var i_route_id: RouteId

  new create(t: TypedRouteQueueTuple[D]) =>
    metric_name = t._1
    pipeline_time_spent = t._2
    data = t._3
    producer = t._4
    origin = t._5
    msg_uid = t._6
    frac_ids = t._7
    i_seq_id = t._8
    i_route_id = t._9

  fun ref write(t: TypedRouteQueueTuple[D]) =>
    metric_name = t._1
    pipeline_time_spent = t._2
    data = t._3
    producer = t._4
    origin = t._5
    msg_uid = t._6
    frac_ids = t._7
    i_seq_id = t._8
    i_route_id = t._9

  fun ref read(): TypedRouteQueueTuple[D] =>
    (metric_name, pipeline_time_spent, data, producer, origin, msg_uid, frac_ids,
      i_seq_id, i_route_id)

class TypedRouteQueueDataBuilder[D: Any val]
  fun apply(t: TypedRouteQueueTuple[D]): TypedRouteQueueData[D]
  =>
    TypedRouteQueueData[D](t)
>>>>>>> dd188c26

class TypedRoute[In: Any val] is Route
  """
  Relationship between a single producer and a single consumer.
  """
  let _route_id: U64 = 1 + GuidGenerator.u64() // route 0 is used for filtered messages
  let _step: Producer ref
  var _step_type: String = ""
  let _callback: RouteCallbackHandler
  let _consumer: CreditFlowConsumerStep
  let _metrics_reporter: MetricsReporter
  var _max_credits: ISize = 0 // This is updated on initialize()
  var _credits_available: ISize = 0
  var _request_more_credits_after: ISize = 0
  var _request_outstanding: Bool = false

<<<<<<< HEAD
  var _credit_receiver: CreditReceiver = EmptyCreditReceiver
=======

  // _queue stores tuples of the form:
  // (metric_name: String, pipeline_time_spent: U64, data: D,
  //  cfp: Producer ref,
  //  origin: Producer, msg_uid: U128,
  //  frac_ids: None, i_seq_id: SeqId, i_route_id: RouteId,
  //  latest_ts: U64, metrics_id: U16, worker_ingress_ts: U64)
  var _queue: FixedQueue[(String, U64, In, Producer ref, Producer, U128,
    None, SeqId, RouteId, U64, U16, U64)]
  // let _queue: ContainerQueue[TypedRouteQueueTuple[In], TypedRouteQueueData[In]]
>>>>>>> dd188c26

  new create(step: Producer ref, consumer: CreditFlowConsumerStep,
    handler: RouteCallbackHandler, metrics_reporter: MetricsReporter ref)
  =>
    _step = step
    _consumer = consumer
    _callback = handler

    _credit_receiver = TypedRoutePreparingToWorkCreditReceiver[In](this)

  fun ref application_created() =>
    _callback.register(_step, this)
    _metrics_reporter = consume metrics_reporter
    _consumer.register_producer(_step)

<<<<<<< HEAD
  fun ref application_initialized(new_max_credits: ISize, step_type: String) =>
=======
    // We start at 0 size.  We need to know the max_credits before we
    // can size this in the initialize method.
    _queue = FixedQueue[(String, U64, In, Producer ref, Producer, U128,
      None, SeqId, RouteId, U64, U16, U64)](0)

  fun ref initialize(new_max_credits: ISize, step_type: String) =>
>>>>>>> dd188c26
    _step_type = step_type
    ifdef "backpressure" then
      ifdef debug then
        Invariant(new_max_credits > 0)
      end
      _max_credits = new_max_credits
<<<<<<< HEAD
=======
      // Overwrite the old (placeholder) queue with one the correct size.
      _queue = FixedQueue[(String, U64, In, Producer ref, Producer, U128,
        None, SeqId, RouteId, U64, U16, U64)](_max_credits.usize())
>>>>>>> dd188c26
      request_credits()
    end

  fun ref update_max_credits(credits: ISize) =>
    ifdef debug then
      Invariant(credits > 0)
    end
    _max_credits = credits

  fun id(): U64 =>
    _route_id

  fun credits_available(): ISize =>
    _credits_available

  fun max_credits(): ISize =>
    _max_credits

  fun ref dispose() =>
    """
    Return unused credits to downstream consumer
    """
    _consumer.unregister_producer(_step, _credits_available)

  fun ref _report_ready_to_work() =>
    _credit_receiver = TypedRouteWorkingCreditReceiver[In](this, _step_type)
    match _step
    | let s: Step ref =>
      s.report_route_ready_to_work(this)
    end

<<<<<<< HEAD
  fun ref receive_credits(credits: ISize) =>
    _credit_receiver.receive_credits(credits)
=======
    _request_outstanding = false
    let credits_recouped =
      if (_credits_available + credits) > _max_credits then
        _max_credits - _credits_available
      else
        credits
      end
    _credits_available = _credits_available + credits_recouped
    _step.recoup_credits(credits_recouped)
    if credits > credits_recouped then
      _consumer.return_credits(credits - credits_recouped)
    end

    ifdef "credit_trace" then
      @printf[I32](
        "--Route (%s): rcvd %llu credits. Had %llu out of %llu. Queue size: %llu\n"
        .cstring(), _step_type.cstring(), credits, _credits_available - credits,
        _max_credits, _queue.size())
    end
>>>>>>> dd188c26

  fun ref _credits_initialized() =>
    _callback.credits_initialized(_step, this)

  fun ref _recoup_credits(credits: ISize) =>
    _credits_available = _credits_available + credits
    _step.recoup_credits(credits)

  fun ref _return_credits(credits: ISize) =>
    _consumer.return_credits(credits)

  fun ref _credits_exhausted() =>
    _callback.credits_exhausted(_step)
    request_credits()

  fun ref _credits_replenished() =>
    _callback.credits_replenished(_step)

  fun ref _update_request_more_credits_after(credits: ISize) =>
    _request_more_credits_after = credits

  fun ref request_credits() =>
    if not _request_outstanding then
      ifdef "credit_trace" then
        @printf[I32]("--Route (%s): requesting credits. Have %llu\n".cstring(),
          _step_type.cstring(), _credits_available)
      end
      _consumer.credit_request(_step)
      _request_outstanding = true
    else
      ifdef "credit_trace" then
        @printf[I32]("----Route (%s): Request already outstanding\n".cstring(),
          _step_type.cstring())
      end
    end

<<<<<<< HEAD
  fun ref _close_outstanding_request() =>
    _request_outstanding = false

  fun ref run[D](metric_name: String, source_ts: U64, data: D,
=======
  fun ref run[D](metric_name: String, pipeline_time_spent: U64, data: D,
>>>>>>> dd188c26
    cfp: Producer ref,
    origin: Producer, msg_uid: U128,
    frac_ids: None, i_seq_id: SeqId, i_route_id: RouteId,
    latest_ts: U64, metrics_id: U16, worker_ingress_ts: U64): Bool
  =>
    ifdef "trace" then
      @printf[I32]("--Rcvd msg at Route (%s)\n".cstring(),
        _step_type.cstring())
    end
    match data
    | let input: In =>
      ifdef debug then
        match _step
        | let source: TCPSource ref =>
          Invariant(not source.is_muted())
        end
        ifdef "backpressure" then
          Invariant(_credits_available > 0)
        end
      end

      ifdef "backpressure" then
        let above_request_point =
          _credits_available >= _request_more_credits_after

<<<<<<< HEAD
        _send_message_on_route(metric_name, source_ts, input, cfp, origin,
          msg_uid, frac_ids, i_seq_id, i_route_id)
=======
          if _queue.size() > 0 then
            _add_to_queue(metric_name, pipeline_time_spent, input, cfp, origin,
              msg_uid, frac_ids, i_seq_id, i_route_id, latest_ts, metrics_id,
              worker_ingress_ts)
            _flush_queue()
          else
            _send_message_on_route(metric_name, pipeline_time_spent, input, cfp,
              origin, msg_uid, frac_ids, i_seq_id, i_route_id, latest_ts,
              metrics_id, worker_ingress_ts)
          end
>>>>>>> dd188c26

        if _credits_available == 0 then
          _credits_exhausted()
          return false
        else
<<<<<<< HEAD
          if above_request_point then
            if _credits_available < _request_more_credits_after then
              // we started above the request size and finished below,
              // request credits
              request_credits()
            end
          end
=======
          ifdef "trace" then
            @printf[I32]("----No credits: added msg to Route queue (%s)\n"
              .cstring(), _step_type.cstring())
          end
          _add_to_queue(metric_name, pipeline_time_spent, input, cfp,
            origin, msg_uid, frac_ids, i_seq_id, i_route_id, latest_ts,
            metrics_id, worker_ingress_ts)
          not (_queue.size() == _queue.max_size())
>>>>>>> dd188c26
        end
        true
      else
        _send_message_on_route(metric_name, pipeline_time_spent, input, cfp,
          origin, msg_uid, frac_ids, i_seq_id, i_route_id, latest_ts,
          metrics_id, worker_ingress_ts)
        true
      end
    else
      Fail()
      true
    end

  fun ref forward(delivery_msg: ReplayableDeliveryMsg val,
    pipeline_time_spent: U64, cfp: Producer ref,
    i_origin: Producer, msg_uid: U128, i_frac_ids: None, i_seq_id: SeqId,
    i_route_id: RouteId, latest_ts: U64, metrics_id: U16, metric_name: String,
    worker_ingress_ts: U64): Bool
  =>
    // Forward should never be called on a TypedRoute
    Fail()
    true

  fun ref _send_message_on_route(metric_name: String, pipeline_time_spent: U64,
    input: In, cfp: Producer ref, i_origin: Producer, msg_uid: U128,
    frac_ids: None, i_seq_id: SeqId, i_route_id: RouteId, latest_ts: U64,
    metrics_id: U16, worker_ingress_ts: U64)
  =>
    ifdef debug and "backpressure" then
      Invariant(_credits_available > 0)
    end

    let o_seq_id = cfp.next_sequence_id()

    let my_latest_ts = ifdef "detailed-metrics" then
        Time.nanos()
      else
        latest_ts
      end

    let new_metrics_id = ifdef "detailed-metrics" then
        _metrics_reporter.step_metric(metric_name,
          "Before send to next step via behavior", metrics_id,
          latest_ts, my_latest_ts)
        metrics_id + 1
      else
        metrics_id
      end

    _consumer.run[In](metric_name,
      pipeline_time_spent,
      input,
      cfp,
      msg_uid,
      frac_ids,
      o_seq_id,
      _route_id,
      my_latest_ts,
      new_metrics_id,
      worker_ingress_ts)

    ifdef "trace" then
      @printf[I32]("Sent msg from Route (%s)\n".cstring(),
        _step_type.cstring())
    end

    ifdef "resilience" then
      cfp._bookkeeping(_route_id, o_seq_id, i_origin, i_route_id, i_seq_id)
    end

    _credits_available = _credits_available - 1

class BoundaryRoutePreparingToWorkCreditReceiver
  let _route: BoundaryRoute

<<<<<<< HEAD
  new create(br: BoundaryRoute) =>
    _route = br

  fun ref receive_credits(credits: ISize) =>
=======
  fun ref _add_to_queue(metric_name: String, pipeline_time_spent: U64, input: In,
    cfp: Producer ref, origin: Producer, msg_uid: U128,
    frac_ids: None, i_seq_id: SeqId, i_route_id: RouteId,
    latest_ts: U64, metrics_id: U16, worker_ingress_ts: U64)
  =>
>>>>>>> dd188c26
    ifdef debug then
      Invariant(_route.credits_available() == 0)
      Invariant(credits > 0)
    end

<<<<<<< HEAD
    _route._close_outstanding_request()

    _route._credits_initialized()

    let credits_recouped =
      if (_route.credits_available() + credits) > _route.max_credits() then
        _route.max_credits() - _route.credits_available()
      else
        credits
=======
    try
      _queue.enqueue((metric_name, pipeline_time_spent, input, cfp,
        origin, msg_uid, frac_ids, i_seq_id, i_route_id, latest_ts, metrics_id,
        worker_ingress_ts))
      if _queue.size() == _queue.max_size() then
        ifdef "credit_trace" then
          @printf[I32]("Route queue is full (%s).\n".cstring(),
            _step_type.cstring())
        end
      end
    else
      ifdef debug then
        @printf[I32]("Failure trying to enqueue typed route data\n".cstring())
>>>>>>> dd188c26
      end
    _route._recoup_credits(credits_recouped)

    if credits > credits_recouped then
      _route._return_credits(credits - credits_recouped)
    end
    ifdef "credit_trace" then
      @printf[I32]("--BoundaryRoute: rcvd %llu credits. Had %llu out of %llu.\n".cstring(),
        credits, _route.credits_available() - credits,
        _route.max_credits())
    end

<<<<<<< HEAD
    _route._update_request_more_credits_after(_route.credits_available() -
      (_route.credits_available() >> 2))
    _route._report_ready_to_work()

class BoundaryRouteWorkingCreditReceiver
  let _route: BoundaryRoute
  let _step_type: String

  new create(tr: BoundaryRoute, step_type: String) =>
    _route = tr
    _step_type = step_type

  fun ref receive_credits(credits: ISize) =>
    ifdef debug then
      Invariant(credits > 0)
      Invariant(_route.credits_available() <= _route.max_credits())
    end

    _route._close_outstanding_request()
    let credits_recouped =
      if (_route.credits_available() + credits) > _route.max_credits() then
        _route.max_credits() - _route.credits_available()
      else
        credits
=======
  fun ref _flush_queue() =>
    while ((_credits_available > 0) and (_queue.size() > 0)) do
      try
        let d =_queue.dequeue()
        _send_message_on_route(d._1, d._2, d._3, d._4, d._5, d._6,
          d._7, d._8, d._9, d._10, d._11, d._12)
      end
    end

  fun ref _hard_flush() =>
    while (_queue.size() > 0) do
      try
        let d =_queue.dequeue()
        _send_message_on_route(d._1, d._2, d._3, d._4, d._5, d._6,
          d._7, d._8, d._9, d._10, d._11, d._12)
>>>>>>> dd188c26
      end

    _route._recoup_credits(credits_recouped)
    if credits > credits_recouped then
      _route._return_credits(credits - credits_recouped)
    end

    ifdef "credit_trace" then
      @printf[I32]("--BoundaryRoute (%s): rcvd %llu credits. Had %llu out of %llu.\n".cstring(),
        _step_type.cstring(), credits, _route.credits_available() -
          credits_recouped, _route.max_credits())
    end

    if _route.credits_available() > 0 then
      if (_route.credits_available() - credits_recouped) == 0 then
        _route._credits_replenished()
      end

      _route._update_request_more_credits_after(_route.credits_available() -
        (_route.credits_available() >> 2))
    else
      _route.request_credits()
    end

class BoundaryRoute is Route
  """
  Relationship between a single producer and a single consumer.
  """
  let _route_id: U64 = 1 + GuidGenerator.u64() // route 0 is used for filtered messages
  let _step: Producer ref
  var _step_type: String = ""
  let _callback: RouteCallbackHandler
  let _consumer: OutgoingBoundary
  let _metrics_reporter: MetricsReporter
  var _max_credits: ISize = 0 // This is updated on initialize()
  var _credits_available: ISize = 0
  var _request_more_credits_after: ISize = 0
  var _request_outstanding: Bool = false

<<<<<<< HEAD
  var _credit_receiver: CreditReceiver = EmptyCreditReceiver
=======
  // Store tuples of the form
  // (delivery_msg, pipeline_time_spent, cfp, i_origin, i_msg_uid, i_frac_ids,
  //  i_seq_id, i_route_id, latest_ts, metrics_id, metric_name, worker_ingress_ts)
  var _queue: FixedQueue[(ReplayableDeliveryMsg val, U64, Producer ref,
    Producer, U128, None, SeqId, RouteId, U64, U16, String, U64)]
>>>>>>> dd188c26

  new create(step: Producer ref, consumer: OutgoingBoundary,
    handler: RouteCallbackHandler, metrics_reporter: MetricsReporter ref)
  =>
    _step = step
    _consumer = consumer
    _callback = handler
    _credit_receiver = BoundaryRoutePreparingToWorkCreditReceiver(this)

  fun ref application_created() =>
    _callback.register(_step, this)
    _metrics_reporter = consume metrics_reporter
    _consumer.register_producer(_step)
<<<<<<< HEAD
=======
    _queue = FixedQueue[(ReplayableDeliveryMsg val, U64, Producer ref,
      Producer, U128, None, SeqId, RouteId, U64, U16, String, U64)](0)
>>>>>>> dd188c26

  fun ref application_initialized(new_max_credits: ISize, step_type: String) =>
    _step_type = step_type
    ifdef "backpressure" then
      ifdef debug then
        Invariant(new_max_credits > 0)
      end
      _max_credits = new_max_credits
<<<<<<< HEAD
=======
      // Overwrite the old (placeholder) queue with one the correct size.
      _queue = FixedQueue[(ReplayableDeliveryMsg val, U64, Producer ref, Producer,
        U128, None, SeqId, RouteId, U64, U16, String, U64)](_max_credits.usize())
>>>>>>> dd188c26

      request_credits()
    end

  fun ref update_max_credits(credits: ISize) =>
    ifdef debug then
      Invariant(credits > 0)
    end
    _max_credits = credits

  fun id(): U64 =>
    _route_id

  fun credits_available(): ISize =>
    _credits_available

  fun max_credits(): ISize =>
    _max_credits

  fun ref dispose() =>
    """
    Return unused credits to downstream consumer
    """
    _consumer.unregister_producer(_step, _credits_available)

<<<<<<< HEAD
  fun ref _report_ready_to_work() =>
    _credit_receiver = BoundaryRouteWorkingCreditReceiver(this, _step_type)
    match _step
    | let s: Step ref =>
      s.report_route_ready_to_work(this)
=======
    ifdef "credit_trace" then
      @printf[I32](
        "--BoundaryRoute (%s): rcvd %llu credits. Had %llu out of %llu. Queue size: %llu\n"
        .cstring(), _step_type.cstring(), credits,
        _credits_available - credits, _max_credits, _queue.size())
>>>>>>> dd188c26
    end

  fun ref receive_credits(credits: ISize) =>
    _credit_receiver.receive_credits(credits)

  fun ref _credits_initialized() =>
    _callback.credits_initialized(_step, this)

  fun ref _recoup_credits(credits: ISize) =>
    _credits_available = _credits_available + credits
    _step.recoup_credits(credits)

  fun ref _return_credits(credits: ISize) =>
    _consumer.return_credits(credits)

  fun ref _credits_exhausted() =>
    _callback.credits_exhausted(_step)
    request_credits()

  fun ref _credits_replenished() =>
    _callback.credits_replenished(_step)

  fun ref _update_request_more_credits_after(credits: ISize) =>
    _request_more_credits_after = credits

  fun ref request_credits() =>
    if not _request_outstanding then
      ifdef "credit_trace" then
        @printf[I32]("--BoundaryRoute (%s): requesting credits. Have %llu\n"
          .cstring(), _step_type.cstring(), _credits_available)
      end
      _consumer.credit_request(_step)
      _request_outstanding = true
    else
      ifdef "credit_trace" then
        @printf[I32]("----BoundaryRoute (%s): Request already outstanding\n"
          .cstring(), _step_type.cstring())
      end
    end

<<<<<<< HEAD
  fun ref _close_outstanding_request() =>
    _request_outstanding = false

  fun ref run[D](metric_name: String, source_ts: U64, data: D,
=======
  fun ref run[D](metric_name: String, pipeline_time_spent: U64, data: D,
>>>>>>> dd188c26
    cfp: Producer ref,
    origin: Producer, msg_uid: U128,
    frac_ids: None, i_seq_id: SeqId, i_route_id: RouteId,
    latest_ts: U64, metrics_id: U16, worker_ingress_ts: U64): Bool
  =>
    // Run should never be called on a BoundaryRoute
    Fail()
    true

  fun ref forward(delivery_msg: ReplayableDeliveryMsg val,
    pipeline_time_spent: U64, cfp: Producer ref,
    i_origin: Producer, msg_uid: U128, i_frac_ids: None, i_seq_id: SeqId,
    i_route_id: RouteId, latest_ts: U64, metrics_id: U16, metric_name: String,
    worker_ingress_ts: U64): Bool
  =>
    ifdef debug then
      ifdef "backpressure" then
        Invariant(_credits_available > 0)
      end
      match _step
      | let source: TCPSource ref =>
        Invariant(not source.is_muted())
      end
    end
    ifdef "trace" then
      @printf[I32]("Rcvd msg at BoundaryRoute (%s)\n".cstring(),
        _step_type.cstring())
    end
    ifdef "backpressure" then
      let above_request_point =
        _credits_available >= _request_more_credits_after

<<<<<<< HEAD
      _send_message_on_route(delivery_msg,
        cfp,
        i_origin,
        msg_uid,
        i_frac_ids,
        i_seq_id,
        _route_id)
=======
        if _queue.size() > 0 then
          _add_to_queue(delivery_msg,
            pipeline_time_spent,
            cfp,
            i_origin,
            msg_uid,
            i_frac_ids,
            i_seq_id,
            i_route_id,
            latest_ts,
            metrics_id,
            metric_name,
            worker_ingress_ts)
          _flush_queue()
        else
          _send_message_on_route(delivery_msg,
            pipeline_time_spent,
            cfp,
            i_origin,
            msg_uid,
            i_frac_ids,
            i_seq_id,
            _route_id,
            latest_ts,
            metrics_id,
            metric_name,
            worker_ingress_ts)
        end
>>>>>>> dd188c26

      if _credits_available == 0 then
        _credits_exhausted()
        return false
      else
        if above_request_point then
          if _credits_available < _request_more_credits_after then
            // we started above the request size and finished below,
            // request credits
            request_credits()
          end
        end
<<<<<<< HEAD
=======
        ifdef debug then
          Invariant(_queue.size() < _queue.max_size())
        end
        true
      else
        _add_to_queue(delivery_msg,
          pipeline_time_spent,
          cfp,
          i_origin,
          msg_uid,
          i_frac_ids,
          i_seq_id,
          i_route_id,
          latest_ts,
          metrics_id,
          metric_name,
          worker_ingress_ts)
        not (_queue.size() == _queue.max_size())
>>>>>>> dd188c26
      end
      true
    else
      _send_message_on_route(delivery_msg,
        pipeline_time_spent,
        cfp,
        i_origin,
        msg_uid,
        i_frac_ids,
        i_seq_id,
        _route_id,
        latest_ts,
        metrics_id,
        metric_name,
        worker_ingress_ts)
      true
    end

  fun ref _send_message_on_route(delivery_msg: ReplayableDeliveryMsg val,
    pipeline_time_spent: U64,
    cfp: Producer ref, i_origin: Producer, msg_uid: U128, i_frac_ids: None,
    i_seq_id: SeqId, i_route_id: RouteId, latest_ts: U64, metrics_id: U16,
    metric_name: String, worker_ingress_ts: U64)
  =>
    let o_seq_id = cfp.next_sequence_id()

    _consumer.forward(delivery_msg,
      pipeline_time_spent,
      cfp,
      msg_uid,
      i_frac_ids,
      o_seq_id,
      _route_id,
      latest_ts,
      metrics_id,
      metric_name,
      worker_ingress_ts)

    ifdef "resilience" then
      cfp._bookkeeping(_route_id, o_seq_id, i_origin, i_route_id, i_seq_id)
    end

<<<<<<< HEAD
    _credits_available = _credits_available - 1
=======
    _credits_available = _credits_available - 1

  fun ref _add_to_queue(delivery_msg: ReplayableDeliveryMsg val,
    pipeline_time_spent: U64,
    cfp: Producer ref, i_origin: Producer, msg_uid: U128, i_frac_ids: None,
    i_seq_id: SeqId, i_route_id: RouteId, latest_ts: U64, metrics_id: U16,
    metric_name: String, worker_ingress_ts: U64)
  =>
    ifdef debug then
      Invariant((_queue.max_size() > 0) and
        (_queue.size() < _queue.max_size()))
    end

    // @printf[I32]("!!_q.max_size: %llu, q.size: %llu\n".cstring(),
      // _queue.max_size(), _queue.size())

    try
      _queue.enqueue((delivery_msg, pipeline_time_spent, cfp,
        i_origin, msg_uid, i_frac_ids, i_seq_id, i_route_id,
        latest_ts, metrics_id, metric_name, worker_ingress_ts))

      if _queue.size() == _queue.max_size() then
        ifdef "credit_trace" then
          @printf[I32]("Boundary route queue is full (%s).\n".cstring(),
            _step_type.cstring())
        end
      end
    else
      ifdef debug then
        @printf[I32]("Failure trying to enqueue boundary route data\n".cstring())
      end
      Fail()
    end

  fun ref _flush_queue() =>
    while ((_credits_available > 0) and (_queue.size() > 0)) do
      try
        let d =_queue.dequeue()
        _send_message_on_route(d._1, d._2, d._3, d._4, d._5, d._6, d._7,
          _route_id, d._9, d._10, d._11, d._12)
      end
    end

  fun ref _hard_flush() =>
    while (_queue.size() > 0) do
      try
        let d =_queue.dequeue()
        _send_message_on_route(d._1, d._2, d._3, d._4, d._5, d._6, d._7,
          _route_id, d._9, d._10, d._11, d._12)
      end
    end
>>>>>>> dd188c26
<|MERGE_RESOLUTION|>--- conflicted
+++ resolved
@@ -1,13 +1,6 @@
 use "assert"
 use "time"
-<<<<<<< HEAD
 use "sendence/guid"
-=======
-use "sendence/container-queue"
-use "sendence/fixed-queue"
-use "sendence/guid"
-use "sendence/queue"
->>>>>>> dd188c26
 use "wallaroo/boundary"
 use "wallaroo/fail"
 use "wallaroo/invariant"
@@ -109,7 +102,6 @@
   =>
     true
 
-<<<<<<< HEAD
 interface CreditReceiver
   fun ref receive_credits(credits: ISize)
 
@@ -196,52 +188,6 @@
     else
       _route.request_credits()
     end
-=======
-type TypedRouteQueueTuple[D: Any val] is (String, U64, D, Producer ref,
-  Producer, U128, None, SeqId, RouteId)
-
-class TypedRouteQueueData[D: Any val]
-  var metric_name: String
-  var pipeline_time_spent: U64
-  var data: D
-  var producer: Producer ref
-  var origin: Producer
-  var msg_uid: U128
-  var frac_ids: None
-  var i_seq_id: SeqId
-  var i_route_id: RouteId
-
-  new create(t: TypedRouteQueueTuple[D]) =>
-    metric_name = t._1
-    pipeline_time_spent = t._2
-    data = t._3
-    producer = t._4
-    origin = t._5
-    msg_uid = t._6
-    frac_ids = t._7
-    i_seq_id = t._8
-    i_route_id = t._9
-
-  fun ref write(t: TypedRouteQueueTuple[D]) =>
-    metric_name = t._1
-    pipeline_time_spent = t._2
-    data = t._3
-    producer = t._4
-    origin = t._5
-    msg_uid = t._6
-    frac_ids = t._7
-    i_seq_id = t._8
-    i_route_id = t._9
-
-  fun ref read(): TypedRouteQueueTuple[D] =>
-    (metric_name, pipeline_time_spent, data, producer, origin, msg_uid, frac_ids,
-      i_seq_id, i_route_id)
-
-class TypedRouteQueueDataBuilder[D: Any val]
-  fun apply(t: TypedRouteQueueTuple[D]): TypedRouteQueueData[D]
-  =>
-    TypedRouteQueueData[D](t)
->>>>>>> dd188c26
 
 class TypedRoute[In: Any val] is Route
   """
@@ -258,20 +204,7 @@
   var _request_more_credits_after: ISize = 0
   var _request_outstanding: Bool = false
 
-<<<<<<< HEAD
   var _credit_receiver: CreditReceiver = EmptyCreditReceiver
-=======
-
-  // _queue stores tuples of the form:
-  // (metric_name: String, pipeline_time_spent: U64, data: D,
-  //  cfp: Producer ref,
-  //  origin: Producer, msg_uid: U128,
-  //  frac_ids: None, i_seq_id: SeqId, i_route_id: RouteId,
-  //  latest_ts: U64, metrics_id: U16, worker_ingress_ts: U64)
-  var _queue: FixedQueue[(String, U64, In, Producer ref, Producer, U128,
-    None, SeqId, RouteId, U64, U16, U64)]
-  // let _queue: ContainerQueue[TypedRouteQueueTuple[In], TypedRouteQueueData[In]]
->>>>>>> dd188c26
 
   new create(step: Producer ref, consumer: CreditFlowConsumerStep,
     handler: RouteCallbackHandler, metrics_reporter: MetricsReporter ref)
@@ -279,36 +212,21 @@
     _step = step
     _consumer = consumer
     _callback = handler
+    _metrics_reporter = metrics_reporter
 
     _credit_receiver = TypedRoutePreparingToWorkCreditReceiver[In](this)
 
   fun ref application_created() =>
     _callback.register(_step, this)
-    _metrics_reporter = consume metrics_reporter
     _consumer.register_producer(_step)
 
-<<<<<<< HEAD
   fun ref application_initialized(new_max_credits: ISize, step_type: String) =>
-=======
-    // We start at 0 size.  We need to know the max_credits before we
-    // can size this in the initialize method.
-    _queue = FixedQueue[(String, U64, In, Producer ref, Producer, U128,
-      None, SeqId, RouteId, U64, U16, U64)](0)
-
-  fun ref initialize(new_max_credits: ISize, step_type: String) =>
->>>>>>> dd188c26
     _step_type = step_type
     ifdef "backpressure" then
       ifdef debug then
         Invariant(new_max_credits > 0)
       end
       _max_credits = new_max_credits
-<<<<<<< HEAD
-=======
-      // Overwrite the old (placeholder) queue with one the correct size.
-      _queue = FixedQueue[(String, U64, In, Producer ref, Producer, U128,
-        None, SeqId, RouteId, U64, U16, U64)](_max_credits.usize())
->>>>>>> dd188c26
       request_credits()
     end
 
@@ -340,30 +258,8 @@
       s.report_route_ready_to_work(this)
     end
 
-<<<<<<< HEAD
   fun ref receive_credits(credits: ISize) =>
     _credit_receiver.receive_credits(credits)
-=======
-    _request_outstanding = false
-    let credits_recouped =
-      if (_credits_available + credits) > _max_credits then
-        _max_credits - _credits_available
-      else
-        credits
-      end
-    _credits_available = _credits_available + credits_recouped
-    _step.recoup_credits(credits_recouped)
-    if credits > credits_recouped then
-      _consumer.return_credits(credits - credits_recouped)
-    end
-
-    ifdef "credit_trace" then
-      @printf[I32](
-        "--Route (%s): rcvd %llu credits. Had %llu out of %llu. Queue size: %llu\n"
-        .cstring(), _step_type.cstring(), credits, _credits_available - credits,
-        _max_credits, _queue.size())
-    end
->>>>>>> dd188c26
 
   fun ref _credits_initialized() =>
     _callback.credits_initialized(_step, this)
@@ -400,14 +296,10 @@
       end
     end
 
-<<<<<<< HEAD
   fun ref _close_outstanding_request() =>
     _request_outstanding = false
 
-  fun ref run[D](metric_name: String, source_ts: U64, data: D,
-=======
   fun ref run[D](metric_name: String, pipeline_time_spent: U64, data: D,
->>>>>>> dd188c26
     cfp: Producer ref,
     origin: Producer, msg_uid: U128,
     frac_ids: None, i_seq_id: SeqId, i_route_id: RouteId,
@@ -433,27 +325,14 @@
         let above_request_point =
           _credits_available >= _request_more_credits_after
 
-<<<<<<< HEAD
-        _send_message_on_route(metric_name, source_ts, input, cfp, origin,
-          msg_uid, frac_ids, i_seq_id, i_route_id)
-=======
-          if _queue.size() > 0 then
-            _add_to_queue(metric_name, pipeline_time_spent, input, cfp, origin,
-              msg_uid, frac_ids, i_seq_id, i_route_id, latest_ts, metrics_id,
-              worker_ingress_ts)
-            _flush_queue()
-          else
-            _send_message_on_route(metric_name, pipeline_time_spent, input, cfp,
-              origin, msg_uid, frac_ids, i_seq_id, i_route_id, latest_ts,
-              metrics_id, worker_ingress_ts)
-          end
->>>>>>> dd188c26
+        _send_message_on_route(metric_name, pipeline_time_spent, input, cfp,
+          origin,msg_uid, frac_ids, i_seq_id, i_route_id, latest_ts,
+          metrics_id, worker_ingress_ts)
 
         if _credits_available == 0 then
           _credits_exhausted()
           return false
         else
-<<<<<<< HEAD
           if above_request_point then
             if _credits_available < _request_more_credits_after then
               // we started above the request size and finished below,
@@ -461,16 +340,6 @@
               request_credits()
             end
           end
-=======
-          ifdef "trace" then
-            @printf[I32]("----No credits: added msg to Route queue (%s)\n"
-              .cstring(), _step_type.cstring())
-          end
-          _add_to_queue(metric_name, pipeline_time_spent, input, cfp,
-            origin, msg_uid, frac_ids, i_seq_id, i_route_id, latest_ts,
-            metrics_id, worker_ingress_ts)
-          not (_queue.size() == _queue.max_size())
->>>>>>> dd188c26
         end
         true
       else
@@ -546,24 +415,15 @@
 class BoundaryRoutePreparingToWorkCreditReceiver
   let _route: BoundaryRoute
 
-<<<<<<< HEAD
   new create(br: BoundaryRoute) =>
     _route = br
 
   fun ref receive_credits(credits: ISize) =>
-=======
-  fun ref _add_to_queue(metric_name: String, pipeline_time_spent: U64, input: In,
-    cfp: Producer ref, origin: Producer, msg_uid: U128,
-    frac_ids: None, i_seq_id: SeqId, i_route_id: RouteId,
-    latest_ts: U64, metrics_id: U16, worker_ingress_ts: U64)
-  =>
->>>>>>> dd188c26
     ifdef debug then
       Invariant(_route.credits_available() == 0)
       Invariant(credits > 0)
     end
 
-<<<<<<< HEAD
     _route._close_outstanding_request()
 
     _route._credits_initialized()
@@ -573,21 +433,6 @@
         _route.max_credits() - _route.credits_available()
       else
         credits
-=======
-    try
-      _queue.enqueue((metric_name, pipeline_time_spent, input, cfp,
-        origin, msg_uid, frac_ids, i_seq_id, i_route_id, latest_ts, metrics_id,
-        worker_ingress_ts))
-      if _queue.size() == _queue.max_size() then
-        ifdef "credit_trace" then
-          @printf[I32]("Route queue is full (%s).\n".cstring(),
-            _step_type.cstring())
-        end
-      end
-    else
-      ifdef debug then
-        @printf[I32]("Failure trying to enqueue typed route data\n".cstring())
->>>>>>> dd188c26
       end
     _route._recoup_credits(credits_recouped)
 
@@ -600,7 +445,6 @@
         _route.max_credits())
     end
 
-<<<<<<< HEAD
     _route._update_request_more_credits_after(_route.credits_available() -
       (_route.credits_available() >> 2))
     _route._report_ready_to_work()
@@ -625,23 +469,6 @@
         _route.max_credits() - _route.credits_available()
       else
         credits
-=======
-  fun ref _flush_queue() =>
-    while ((_credits_available > 0) and (_queue.size() > 0)) do
-      try
-        let d =_queue.dequeue()
-        _send_message_on_route(d._1, d._2, d._3, d._4, d._5, d._6,
-          d._7, d._8, d._9, d._10, d._11, d._12)
-      end
-    end
-
-  fun ref _hard_flush() =>
-    while (_queue.size() > 0) do
-      try
-        let d =_queue.dequeue()
-        _send_message_on_route(d._1, d._2, d._3, d._4, d._5, d._6,
-          d._7, d._8, d._9, d._10, d._11, d._12)
->>>>>>> dd188c26
       end
 
     _route._recoup_credits(credits_recouped)
@@ -681,15 +508,7 @@
   var _request_more_credits_after: ISize = 0
   var _request_outstanding: Bool = false
 
-<<<<<<< HEAD
   var _credit_receiver: CreditReceiver = EmptyCreditReceiver
-=======
-  // Store tuples of the form
-  // (delivery_msg, pipeline_time_spent, cfp, i_origin, i_msg_uid, i_frac_ids,
-  //  i_seq_id, i_route_id, latest_ts, metrics_id, metric_name, worker_ingress_ts)
-  var _queue: FixedQueue[(ReplayableDeliveryMsg val, U64, Producer ref,
-    Producer, U128, None, SeqId, RouteId, U64, U16, String, U64)]
->>>>>>> dd188c26
 
   new create(step: Producer ref, consumer: OutgoingBoundary,
     handler: RouteCallbackHandler, metrics_reporter: MetricsReporter ref)
@@ -697,17 +516,12 @@
     _step = step
     _consumer = consumer
     _callback = handler
+    _metrics_reporter = metrics_reporter
     _credit_receiver = BoundaryRoutePreparingToWorkCreditReceiver(this)
 
   fun ref application_created() =>
     _callback.register(_step, this)
-    _metrics_reporter = consume metrics_reporter
     _consumer.register_producer(_step)
-<<<<<<< HEAD
-=======
-    _queue = FixedQueue[(ReplayableDeliveryMsg val, U64, Producer ref,
-      Producer, U128, None, SeqId, RouteId, U64, U16, String, U64)](0)
->>>>>>> dd188c26
 
   fun ref application_initialized(new_max_credits: ISize, step_type: String) =>
     _step_type = step_type
@@ -716,12 +530,6 @@
         Invariant(new_max_credits > 0)
       end
       _max_credits = new_max_credits
-<<<<<<< HEAD
-=======
-      // Overwrite the old (placeholder) queue with one the correct size.
-      _queue = FixedQueue[(ReplayableDeliveryMsg val, U64, Producer ref, Producer,
-        U128, None, SeqId, RouteId, U64, U16, String, U64)](_max_credits.usize())
->>>>>>> dd188c26
 
       request_credits()
     end
@@ -747,19 +555,11 @@
     """
     _consumer.unregister_producer(_step, _credits_available)
 
-<<<<<<< HEAD
   fun ref _report_ready_to_work() =>
     _credit_receiver = BoundaryRouteWorkingCreditReceiver(this, _step_type)
     match _step
     | let s: Step ref =>
       s.report_route_ready_to_work(this)
-=======
-    ifdef "credit_trace" then
-      @printf[I32](
-        "--BoundaryRoute (%s): rcvd %llu credits. Had %llu out of %llu. Queue size: %llu\n"
-        .cstring(), _step_type.cstring(), credits,
-        _credits_available - credits, _max_credits, _queue.size())
->>>>>>> dd188c26
     end
 
   fun ref receive_credits(credits: ISize) =>
@@ -800,14 +600,10 @@
       end
     end
 
-<<<<<<< HEAD
   fun ref _close_outstanding_request() =>
     _request_outstanding = false
 
-  fun ref run[D](metric_name: String, source_ts: U64, data: D,
-=======
   fun ref run[D](metric_name: String, pipeline_time_spent: U64, data: D,
->>>>>>> dd188c26
     cfp: Producer ref,
     origin: Producer, msg_uid: U128,
     frac_ids: None, i_seq_id: SeqId, i_route_id: RouteId,
@@ -840,44 +636,18 @@
       let above_request_point =
         _credits_available >= _request_more_credits_after
 
-<<<<<<< HEAD
       _send_message_on_route(delivery_msg,
+        pipeline_time_spent,
         cfp,
         i_origin,
         msg_uid,
         i_frac_ids,
         i_seq_id,
-        _route_id)
-=======
-        if _queue.size() > 0 then
-          _add_to_queue(delivery_msg,
-            pipeline_time_spent,
-            cfp,
-            i_origin,
-            msg_uid,
-            i_frac_ids,
-            i_seq_id,
-            i_route_id,
-            latest_ts,
-            metrics_id,
-            metric_name,
-            worker_ingress_ts)
-          _flush_queue()
-        else
-          _send_message_on_route(delivery_msg,
-            pipeline_time_spent,
-            cfp,
-            i_origin,
-            msg_uid,
-            i_frac_ids,
-            i_seq_id,
-            _route_id,
-            latest_ts,
-            metrics_id,
-            metric_name,
-            worker_ingress_ts)
-        end
->>>>>>> dd188c26
+        _route_id,
+        latest_ts,
+        metrics_id,
+        metric_name,
+        worker_ingress_ts)
 
       if _credits_available == 0 then
         _credits_exhausted()
@@ -890,27 +660,6 @@
             request_credits()
           end
         end
-<<<<<<< HEAD
-=======
-        ifdef debug then
-          Invariant(_queue.size() < _queue.max_size())
-        end
-        true
-      else
-        _add_to_queue(delivery_msg,
-          pipeline_time_spent,
-          cfp,
-          i_origin,
-          msg_uid,
-          i_frac_ids,
-          i_seq_id,
-          i_route_id,
-          latest_ts,
-          metrics_id,
-          metric_name,
-          worker_ingress_ts)
-        not (_queue.size() == _queue.max_size())
->>>>>>> dd188c26
       end
       true
     else
@@ -953,58 +702,4 @@
       cfp._bookkeeping(_route_id, o_seq_id, i_origin, i_route_id, i_seq_id)
     end
 
-<<<<<<< HEAD
-    _credits_available = _credits_available - 1
-=======
-    _credits_available = _credits_available - 1
-
-  fun ref _add_to_queue(delivery_msg: ReplayableDeliveryMsg val,
-    pipeline_time_spent: U64,
-    cfp: Producer ref, i_origin: Producer, msg_uid: U128, i_frac_ids: None,
-    i_seq_id: SeqId, i_route_id: RouteId, latest_ts: U64, metrics_id: U16,
-    metric_name: String, worker_ingress_ts: U64)
-  =>
-    ifdef debug then
-      Invariant((_queue.max_size() > 0) and
-        (_queue.size() < _queue.max_size()))
-    end
-
-    // @printf[I32]("!!_q.max_size: %llu, q.size: %llu\n".cstring(),
-      // _queue.max_size(), _queue.size())
-
-    try
-      _queue.enqueue((delivery_msg, pipeline_time_spent, cfp,
-        i_origin, msg_uid, i_frac_ids, i_seq_id, i_route_id,
-        latest_ts, metrics_id, metric_name, worker_ingress_ts))
-
-      if _queue.size() == _queue.max_size() then
-        ifdef "credit_trace" then
-          @printf[I32]("Boundary route queue is full (%s).\n".cstring(),
-            _step_type.cstring())
-        end
-      end
-    else
-      ifdef debug then
-        @printf[I32]("Failure trying to enqueue boundary route data\n".cstring())
-      end
-      Fail()
-    end
-
-  fun ref _flush_queue() =>
-    while ((_credits_available > 0) and (_queue.size() > 0)) do
-      try
-        let d =_queue.dequeue()
-        _send_message_on_route(d._1, d._2, d._3, d._4, d._5, d._6, d._7,
-          _route_id, d._9, d._10, d._11, d._12)
-      end
-    end
-
-  fun ref _hard_flush() =>
-    while (_queue.size() > 0) do
-      try
-        let d =_queue.dequeue()
-        _send_message_on_route(d._1, d._2, d._3, d._4, d._5, d._6, d._7,
-          _route_id, d._9, d._10, d._11, d._12)
-      end
-    end
->>>>>>> dd188c26
+    _credits_available = _credits_available - 1