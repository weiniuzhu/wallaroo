use "collections"
use "net"
use "files"
use "sendence/guid"
use "sendence/messages"
use "wallaroo/boundary"
use "wallaroo/initialization"
use "wallaroo/messages"
use "wallaroo/metrics"
use "wallaroo/tcp-source"
use "wallaroo/topology"
//use "wallaroo/fail"

actor Connections
  let _app_name: String
  let _worker_name: String
  let _env: Env
  let _auth: AmbientAuth
  let _is_initializer: Bool
  let _control_conns: Map[String, TCPConnection] = _control_conns.create()
  let _data_conns: Map[String, OutgoingBoundary] = _data_conns.create()
  var _phone_home: (TCPConnection | None) = None
  let _metrics_conn: MetricsSink
  let _init_d_host: String
  let _init_d_service: String
  let _listeners: Array[TCPListener] = Array[TCPListener]
  let _guid_gen: GuidGenerator = GuidGenerator

  new create(app_name: String, worker_name: String, env: Env,
    auth: AmbientAuth, c_host: String, c_service: String, d_host: String,
    d_service: String, ph_host: String, ph_service: String,
    metrics_conn: MetricsSink, is_initializer: Bool)
  =>
    _app_name = app_name
    _worker_name = worker_name
    _env = env
    _auth = auth
    _is_initializer = is_initializer
    _metrics_conn = metrics_conn
    _init_d_host = d_host
    _init_d_service = d_service

    if not _is_initializer then
      create_control_connection("initializer", c_host, c_service)
    end

    if (ph_host != "") and (ph_service != "") then
      let phone_home = TCPConnection(auth,
        HomeConnectNotify(env, _worker_name, this), ph_host, ph_service)
      _phone_home = phone_home
      if is_initializer then
        let ready_msg = ExternalMsgEncoder.ready(_worker_name)
        phone_home.writev(ready_msg)
      end
      _env.out.print("Set up phone home connection on " + ph_host
        + ":" + ph_service)
    end

  be register_source_listener(listener: TCPSourceListener) =>
    // TODO: Handle source listeners for shutdown
    None

  be register_listener(listener: TCPListener) =>
    _listeners.push(listener)

  be make_and_register_recoverable_listener(auth: TCPListenerAuth,
    notifier: TCPListenNotify iso, recovery_addr_file: FilePath val,
    host: String val = "", port: String val = "0")
  =>
    if recovery_addr_file.exists() then
      try
        let file = File(recovery_addr_file)
        let host' = file.line()
        let port' = file.line()

        @printf[I32]("Restarting a listener ...\n\n".cstring())

        _listeners.push(TCPListener(auth, consume notifier, consume host',
          consume port'))
      else
        @printf[I32]("could not recover host and port from file (replace with Fail())\n".cstring())
      end
    else
      _listeners.push(TCPListener(auth, consume notifier, host, port))
    end

  be create_initializer_data_channel(
    data_receivers: Map[String, DataReceiver] val,
    worker_initializer: WorkerInitializer, data_channel_file: FilePath)
  =>
    let data_notifier: TCPListenNotify iso =
      DataChannelListenNotifier(_worker_name, _env, _auth, this,
<<<<<<< HEAD
        _is_initializer, data_receivers,
        MetricsReporter(_app_name, _worker_name, _metrics_conn))
=======
        _is_initializer, data_receivers, data_channel_file)
>>>>>>> 95105501
    // TODO: we need to get the init and max sizes from OS max
    // buffer size
    register_listener(TCPListener(_auth, consume data_notifier,
      _init_d_host, _init_d_service, 0, 1_048_576, 1_048_576))

    worker_initializer.identify_data_address("initializer", _init_d_host,
      _init_d_service)

  be send_control(worker: String, data: Array[ByteSeq] val) =>
    try
      _control_conns(worker).writev(data)
      @printf[I32](("Sent control message to " + worker + "\n").cstring())
    else
      @printf[I32](("No control connection for worker " + worker + "\n").cstring())
    end

  be send_data(worker: String, data: Array[ByteSeq] val) =>
    try
      _data_conns(worker).writev(data)
      // @printf[I32](("Sent protocol message over outgoing boundary to " + worker + "\n").cstring())
    else
      @printf[I32](("No outgoing boundary to worker " + worker + "\n").cstring())
    end

  be send_phone_home(msg: Array[ByteSeq] val) =>
    match _phone_home
    | let tcp: TCPConnection =>
      tcp.writev(msg)
    else
      _env.err.print("There is no phone home connection to send on!")
    end

  be update_boundaries(local_topology_initializer: LocalTopologyInitializer) =>
    let out_bs: Map[String, OutgoingBoundary] trn =
      recover Map[String, OutgoingBoundary] end

    for (target, boundary) in _data_conns.pairs() do
      out_bs(target) = boundary
    end

    local_topology_initializer.update_boundaries(consume out_bs)

  be create_connections(
    addresses: Map[String, Map[String, (String, String)]] val,
    local_topology_initializer: LocalTopologyInitializer)
  =>
    try
      let control_addrs = addresses("control")
      let data_addrs = addresses("data")
      for (target, address) in control_addrs.pairs() do
        create_control_connection(target, address._1, address._2)
      end

      for (target, address) in data_addrs.pairs() do
        if target != _worker_name then
          create_data_connection(target, address._1, address._2)
        end
      end

      update_boundaries(local_topology_initializer)

      let connections_ready_msg = ChannelMsgEncoder.connections_ready(
        _worker_name, _auth)

      send_control("initializer", connections_ready_msg)

      _env.out.print(_worker_name + ": Interconnections with other workers created.")
    else
      _env.out.print("Problem creating interconnections with other workers")
    end

  be create_control_connection(target_name: String, host: String,
    service: String)
  =>
    let control_notifier: TCPConnectionNotify iso =
      ControlSenderConnectNotifier(_env)
    let control_conn: TCPConnection =
      TCPConnection(_auth, consume control_notifier, host, service)
    _control_conns(target_name) = control_conn

  be create_data_connection(target_name: String, host: String,
    service: String)
  =>
    let outgoing_boundary = OutgoingBoundary(_auth,
      _worker_name, MetricsReporter(_app_name,
      _worker_name, _metrics_conn),
      host, service)
    outgoing_boundary.register_step_id(_guid_gen.u128())
    _data_conns(target_name) = outgoing_boundary

  be update_boundary_ids(boundary_ids: Map[String, U128] val) =>
    for (worker, boundary) in _data_conns.pairs() do
      try
        boundary.register_step_id(boundary_ids(worker))
      else
        @printf[I32](("Could not register step id for boundary to " + worker + "\n").cstring())
      end
    end

  be ack_watermark_to_boundary(receiver_name: String, seq_id: U64) =>
    try
      _data_conns(receiver_name).ack(seq_id)
    else
      @printf[I32](("No outgoing boundary to worker " + receiver_name + "\n").cstring())
    end

  be request_replay(receiver_name: String) =>
    try
      _data_conns(receiver_name).replay_msgs()
    else
      @printf[I32](("No outgoing boundary to worker " + receiver_name + "\n").cstring())
    end

  be shutdown() =>
    for listener in _listeners.values() do
      listener.dispose()
    end

    for (key, conn) in _control_conns.pairs() do
      conn.dispose()
    end

    // for (key, receiver) in _data_connection_receivers.pairs() do
    //   receiver.dispose()
    // end

    match _phone_home
    | let phc: TCPConnection =>
      phc.writev(ExternalMsgEncoder.done_shutdown(_worker_name))
      phc.dispose()
    end

    _env.out.print("Connections: Finished shutdown procedure.")
<|MERGE_RESOLUTION|>--- conflicted
+++ resolved
@@ -90,12 +90,9 @@
   =>
     let data_notifier: TCPListenNotify iso =
       DataChannelListenNotifier(_worker_name, _env, _auth, this,
-<<<<<<< HEAD
         _is_initializer, data_receivers,
-        MetricsReporter(_app_name, _worker_name, _metrics_conn))
-=======
-        _is_initializer, data_receivers, data_channel_file)
->>>>>>> 95105501
+        MetricsReporter(_app_name, _worker_name, _metrics_conn),
+        data_channel_file)
     // TODO: we need to get the init and max sizes from OS max
     // buffer size
     register_listener(TCPListener(_auth, consume data_notifier,
