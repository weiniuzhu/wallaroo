--- conflicted
+++ resolved
@@ -1,11 +1,7 @@
 FROM ubuntu:16.04
 
 ENV PONYC_VERSION 0.24.4
-<<<<<<< HEAD
-ENV PONY_STABLE_VERSION 0.1.4-121.d8a403e
-=======
 ENV PONY_STABLE_VERSION 0.1.4
->>>>>>> cb172f7c
 ENV OTP_VERSION 1:20.2.2
 ENV ELIXIR_VERSION 1.5.2-1
 
